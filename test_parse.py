# -*- encoding: utf8 -*-
'''Test suite for parse.py

This code is copyright 2011 eKit.com Inc (http://www.ekit.com/)
See the end of the source file for the license of use.
'''

import unittest
from datetime import datetime, time
import re

import parse


class TestPattern(unittest.TestCase):
    def _test_expression(self, format, expression):
        self.assertEqual(parse.Parser(format)._expression, expression)

    def test_braces(self):
        # pull a simple string out of another string
        self._test_expression('{{ }}', '\{ \}')

    def test_fixed(self):
        # pull a simple string out of another string
        self._test_expression('{}', '(.+?)')
        self._test_expression('{} {}', '(.+?) (.+?)')

    def test_named(self):
        # pull a named string out of another string
        self._test_expression('{name}', '(?P<name>.+?)')
        self._test_expression('{name} {other}',
            '(?P<name>.+?) (?P<other>.+?)')

    def test_named_typed(self):
        # pull a named string out of another string
        self._test_expression('{name:w}', '(?P<name>\w+)')
        self._test_expression('{name:w} {other:w}',
            '(?P<name>\w+) (?P<other>\w+)')

    def test_beaker(self):
        # skip some trailing whitespace
        self._test_expression('{:<}', '(.+?) *')

    def test_left_fill(self):
        # skip some trailing periods
        self._test_expression('{:.<}', '(.+?)\.*')

    def test_bird(self):
        # skip some trailing whitespace
        self._test_expression('{:>}', ' *(.+?)')

    def test_center(self):
        # skip some surrounding whitespace
        self._test_expression('{:^}', ' *(.+?) *')

    def test_format_variety(self):
        def _(fmt, matches):
            d = parse.extract_format(fmt, {'spam': 'spam'})
            for k in matches:
                self.assertEqual(d.get(k), matches[k],
                    'm["%s"]=%r, expect %r' % (k, d.get(k), matches[k]))

        for t in '%obxegfdDwWsS':
            _(t, dict(type=t))
            _('10' + t, dict(type=t, width='10'))
        _('05d', dict(type='d', width='5', zero=True))
        _('<', dict(align='<'))
        _('.<', dict(align='<', fill='.'))
        _('>', dict(align='>'))
        _('.>', dict(align='>', fill='.'))
        _('^', dict(align='^'))
        _('.^', dict(align='^', fill='.'))
        _('x=d', dict(type='d', align='=', fill='x'))
        _('d', dict(type='d'))
        _('ti', dict(type='ti'))
        _('spam', dict(type='spam'))

        _('.^010d', dict(type='d', width='10', align='^', fill='.',
            zero=True))
        _('.2f', dict(type='f', precision='2'))
        _('10.2f', dict(type='f', width='10', precision='2'))

    def test_dot_separated_fields(self):
        # this should just work and provide the named value
        res = parse.parse('{hello.world}_{jojo.foo.baz}_{simple}', 'a_b_c')
        assert res.named['hello.world'] == 'a'
        assert res.named['jojo.foo.baz'] == 'b'
        assert res.named['simple'] == 'c'

    def test_dict_style_fields(self):
        res = parse.parse('{hello[world]}_{hello[foo][baz]}_{simple}', 'a_b_c')
        assert res.named['hello']['world'] == 'a'
        assert res.named['hello']['foo']['baz'] == 'b'
        assert res.named['simple'] == 'c'

    def test_dot_separated_fields_name_collisions(self):
        # this should just work and provide the named value
        res = parse.parse('{a_.b}_{a__b}_{a._b}_{a___b}', 'a_b_c_d')
        assert res.named['a_.b'] == 'a'
        assert res.named['a__b'] == 'b'
        assert res.named['a._b'] == 'c'
        assert res.named['a___b'] == 'd'

    def test_invalid_groupnames_are_handled_gracefully(self):
        self.assertRaises(NotImplementedError, parse.parse,
            "{hello['world']}", "doesn't work")


class TestResult(unittest.TestCase):
    def test_fixed_access(self):
        r = parse.Result((1, 2), {}, None)
        self.assertEqual(r[0], 1)
        self.assertEqual(r[1], 2)
        self.assertRaises(IndexError, r.__getitem__, 2)
        self.assertRaises(KeyError, r.__getitem__, 'spam')

    def test_named_access(self):
        r = parse.Result((), {'spam': 'ham'}, None)
        self.assertEqual(r['spam'], 'ham')
        self.assertRaises(KeyError, r.__getitem__, 'ham')
        self.assertRaises(IndexError, r.__getitem__, 0)


class TestParse(unittest.TestCase):
    def test_no_match(self):
        # string does not match format
        self.assertEqual(parse.parse('{{hello}}', 'hello'), None)

    def test_nothing(self):
        # do no actual parsing
        r = parse.parse('{{hello}}', '{hello}')
        self.assertEqual(r.fixed, ())
        self.assertEqual(r.named, {})

    def test_no_evaluate_result(self):
        # pull a fixed value out of string
        match = parse.parse('hello {}', 'hello world', evaluate_result=False)
        r = match.evaluate_result()
        self.assertEqual(r.fixed, ('world', ))

    def test_regular_expression(self):
        # match an actual regular expression
        s = r'^(hello\s[wW]{}!+.*)$'
        e = s.replace('{}', 'orld')
        r = parse.parse(s, e)
        self.assertEqual(r.fixed, ('orld',))
        e = s.replace('{}', '.*?')
        r = parse.parse(s, e)
        self.assertEqual(r.fixed, ('.*?',))

    def test_question_mark(self):
        # issue9: make sure a ? in the parse string is handled correctly
        r = parse.parse('"{}"?', '"teststr"?')
        self.assertEqual(r[0], 'teststr')

    def test_pipe(self):
        # issue22: make sure a | in the parse string is handled correctly
        r = parse.parse('| {}', '| teststr')
        self.assertEqual(r[0], 'teststr')

    def test_unicode(self):
        # issue29: make sure unicode is parsable
        r = parse.parse('{}', u't€ststr')
        self.assertEqual(r[0], u't€ststr')

    def test_hexadecimal(self):
        # issue42: make sure bare hexadecimal isn't matched as "digits"
        r = parse.parse('{:d}', 'abcdef')
        self.assertIsNone(r)

    def test_fixed(self):
        # pull a fixed value out of string
        r = parse.parse('hello {}', 'hello world')
        self.assertEqual(r.fixed, ('world', ))

    def test_left(self):
        # pull left-aligned text out of string
        r = parse.parse('{:<} world', 'hello       world')
        self.assertEqual(r.fixed, ('hello', ))

    def test_right(self):
        # pull right-aligned text out of string
        r = parse.parse('hello {:>}', 'hello       world')
        self.assertEqual(r.fixed, ('world', ))

    def test_center(self):
        # pull center-aligned text out of string
        r = parse.parse('hello {:^} world', 'hello  there     world')
        self.assertEqual(r.fixed, ('there', ))

    def test_typed(self):
        # pull a named, typed values out of string
        r = parse.parse('hello {:d} {:w}', 'hello 12 people')
        self.assertEqual(r.fixed, (12, 'people'))
        r = parse.parse('hello {:w} {:w}', 'hello 12 people')
        self.assertEqual(r.fixed, ('12', 'people'))

    def test_precision(self):
        # pull a float out of a string
        r = parse.parse('Pi = {:.7f}', 'Pi = 3.1415926')
        self.assertEqual(r.fixed, (3.1415926, ))
        r = parse.parse('Pi/10 = {:8.5f}', 'Pi/10 =  0.31415')
        self.assertEqual(r.fixed, (0.31415, ))

    def test_precision_fail(self):
        # floats must have a leading zero
        # IS THIS CORRECT?
        r = parse.parse('Pi/10 = {:8.5f}', 'Pi/10 = .31415')
        self.assertEqual(r, None)

    def test_custom_type(self):
        # use a custom type
        r = parse.parse('{:shouty} {:spam}', 'hello world',
            dict(shouty=lambda s: s.upper(),
                spam=lambda s: ''.join(reversed(s))))
        self.assertEqual(r.fixed, ('HELLO', 'dlrow'))
        r = parse.parse('{:d}', '12', dict(d=lambda s: int(s) * 2))
        self.assertEqual(r.fixed, (24,))
        r = parse.parse('{:d}', '12')
        self.assertEqual(r.fixed, (12,))

    def test_typed_fail(self):
        # pull a named, typed values out of string
        self.assertEqual(parse.parse('hello {:d} {:w}', 'hello people 12'),
            None)

    def test_named(self):
        # pull a named value out of string
        r = parse.parse('hello {name}', 'hello world')
        self.assertEqual(r.named, {'name': 'world'})

    def test_named_repeated(self):
        # test a name may be repeated
        r = parse.parse('{n} {n}', 'x x')
        self.assertEqual(r.named, {'n': 'x'})

    def test_named_repeated_type(self):
        # test a name may be repeated with type conversion
        r = parse.parse('{n:d} {n:d}', '1 1')
        self.assertEqual(r.named, {'n': 1})

    def test_named_repeated_fail_value(self):
        # test repeated name fails if value mismatches
        r = parse.parse('{n} {n}', 'x y')
        self.assertEqual(r, None)

    def test_named_repeated_type_fail_value(self):
        # test repeated name with type conversion fails if value mismatches
        r = parse.parse('{n:d} {n:d}', '1 2')
        self.assertEqual(r, None)

    def test_named_repeated_type_mismatch(self):
        # test repeated name with mismatched type
        self.assertRaises(parse.RepeatedNameError, parse.compile,
            '{n:d} {n:w}')

    def test_mixed(self):
        # pull a fixed and named values out of string
        r = parse.parse('hello {} {name} {} {spam}',
            'hello world and other beings')
        self.assertEqual(r.fixed, ('world', 'other'))
        self.assertEqual(r.named, dict(name='and', spam='beings'))

    def test_named_typed(self):
        # pull a named, typed values out of string
        r = parse.parse('hello {number:d} {things}', 'hello 12 people')
        self.assertEqual(r.named, dict(number=12, things='people'))
        r = parse.parse('hello {number:w} {things}', 'hello 12 people')
        self.assertEqual(r.named, dict(number='12', things='people'))

    def test_named_aligned_typed(self):
        # pull a named, typed values out of string
        r = parse.parse('hello {number:<d} {things}', 'hello 12      people')
        self.assertEqual(r.named, dict(number=12, things='people'))
        r = parse.parse('hello {number:>d} {things}', 'hello      12 people')
        self.assertEqual(r.named, dict(number=12, things='people'))
        r = parse.parse('hello {number:^d} {things}',
            'hello      12      people')
        self.assertEqual(r.named, dict(number=12, things='people'))

    def test_multiline(self):
        r = parse.parse('hello\n{}\nworld', 'hello\nthere\nworld')
        self.assertEqual(r.fixed[0], 'there')

    def test_spans(self):
        # test the string sections our fields come from
        string = 'hello world'
        r = parse.parse('hello {}', string)
        self.assertEqual(r.spans, {0: (6, 11)})
        start, end = r.spans[0]
        self.assertEqual(string[start:end], r.fixed[0])

        string = 'hello     world'
        r = parse.parse('hello {:>}', string)
        self.assertEqual(r.spans, {0: (10, 15)})
        start, end = r.spans[0]
        self.assertEqual(string[start:end], r.fixed[0])

        string = 'hello 0x12 world'
        r = parse.parse('hello {val:x} world', string)
        self.assertEqual(r.spans, {'val': (6, 10)})
        start, end = r.spans['val']
        self.assertEqual(string[start:end], '0x%x' % r.named['val'])

        string = 'hello world and other beings'
        r = parse.parse('hello {} {name} {} {spam}', string)
        self.assertEqual(r.spans, {0: (6, 11), 'name': (12, 15),
            1: (16, 21), 'spam': (22, 28)})

    def test_numbers(self):
        # pull a numbers out of a string
        def y(fmt, s, e, str_equals=False):
            p = parse.compile(fmt)
            r = p.parse(s)
            if r is None:
                self.fail('%r (%r) did not match %r' % (fmt, p._expression, s))
            r = r.fixed[0]
            if str_equals:
                self.assertEqual(str(r), str(e),
                    '%r found %r in %r, not %r' % (fmt, r, s, e))
            else:
                self.assertEqual(r, e,
                    '%r found %r in %r, not %r' % (fmt, r, s, e))

        def n(fmt, s, e):
            if parse.parse(fmt, s) is not None:
                self.fail('%r matched %r' % (fmt, s))
        y('a {:d} b', 'a 0 b', 0)
        y('a {:d} b', 'a 12 b', 12)
        y('a {:5d} b', 'a    12 b', 12)
        y('a {:5d} b', 'a   -12 b', -12)
        y('a {:d} b', 'a -12 b', -12)
        y('a {:d} b', 'a +12 b', 12)
        y('a {:d} b', 'a  12 b', 12)
        y('a {:d} b', 'a 0b1000 b', 8)
        y('a {:d} b', 'a 0o1000 b', 512)
        y('a {:d} b', 'a 0x1000 b', 4096)
        y('a {:d} b', 'a 0xabcdef b', 0xabcdef)

        y('a {:%} b', 'a 100% b', 1)
        y('a {:%} b', 'a 50% b', .5)
        y('a {:%} b', 'a 50.1% b', .501)

        y('a {:n} b', 'a 100 b', 100)
        y('a {:n} b', 'a 1,000 b', 1000)
        y('a {:n} b', 'a 1.000 b', 1000)
        y('a {:n} b', 'a -1,000 b', -1000)
        y('a {:n} b', 'a 10,000 b', 10000)
        y('a {:n} b', 'a 100,000 b', 100000)
        n('a {:n} b', 'a 100,00 b', None)
        y('a {:n} b', 'a 100.000 b', 100000)
        y('a {:n} b', 'a 1.000.000 b', 1000000)

        y('a {:f} b', 'a 12.0 b', 12.0)
        y('a {:f} b', 'a -12.1 b', -12.1)
        y('a {:f} b', 'a +12.1 b', 12.1)
        n('a {:f} b', 'a 12 b', None)

        y('a {:e} b', 'a 1.0e10 b', 1.0e10)
        y('a {:e} b', 'a 1.0E10 b', 1.0e10)
        y('a {:e} b', 'a 1.10000e10 b', 1.1e10)
        y('a {:e} b', 'a 1.0e-10 b', 1.0e-10)
        y('a {:e} b', 'a 1.0e+10 b', 1.0e10)
        # can't actually test this one on values 'cos nan != nan
        y('a {:e} b', 'a nan b', float('nan'), str_equals=True)
        y('a {:e} b', 'a NAN b', float('nan'), str_equals=True)
        y('a {:e} b', 'a inf b', float('inf'))
        y('a {:e} b', 'a +inf b', float('inf'))
        y('a {:e} b', 'a -inf b', float('-inf'))
        y('a {:e} b', 'a INF b', float('inf'))
        y('a {:e} b', 'a +INF b', float('inf'))
        y('a {:e} b', 'a -INF b', float('-inf'))

        y('a {:g} b', 'a 1 b', 1)
        y('a {:g} b', 'a 1e10 b', 1e10)
        y('a {:g} b', 'a 1.0e10 b', 1.0e10)
        y('a {:g} b', 'a 1.0E10 b', 1.0e10)

        y('a {:b} b', 'a 1000 b', 8)
        y('a {:b} b', 'a 0b1000 b', 8)
        y('a {:o} b', 'a 12345670 b', int('12345670', 8))
        y('a {:o} b', 'a 0o12345670 b', int('12345670', 8))
        y('a {:x} b', 'a 1234567890abcdef b', 0x1234567890abcdef)
        y('a {:x} b', 'a 1234567890ABCDEF b', 0x1234567890ABCDEF)
        y('a {:x} b', 'a 0x1234567890abcdef b', 0x1234567890abcdef)
        y('a {:x} b', 'a 0x1234567890ABCDEF b', 0x1234567890ABCDEF)

        y('a {:05d} b', 'a 00001 b', 1)
        y('a {:05d} b', 'a -00001 b', -1)
        y('a {:05d} b', 'a +00001 b', 1)

        y('a {:=d} b', 'a 000012 b', 12)
        y('a {:x=5d} b', 'a xxx12 b', 12)
        y('a {:x=5d} b', 'a -xxx12 b', -12)


    def test_two_datetimes(self):
        r = parse.parse('a {:ti} {:ti} b', 'a 1997-07-16 2012-08-01 b')
        self.assertEqual(len(r.fixed), 2)
        self.assertEqual(r[0], datetime(1997, 7, 16))
        self.assertEqual(r[1], datetime(2012, 8, 1))

    def test_datetimes(self):
        def y(fmt, s, e, tz=None):
            p = parse.compile(fmt)
            r = p.parse(s)
            if r is None:
                self.fail('%r (%r) did not match %r' % (fmt, p._expression, s))
            r = r.fixed[0]
            try:
                self.assertEqual(r, e,
                    '%r found %r in %r, not %r' % (fmt, r, s, e))
            except ValueError:
                self.fail('%r found %r in %r, not %r' % (fmt, r, s, e))

            if tz is not None:
                self.assertEqual(r.tzinfo, tz,
                    '%r found TZ %r in %r, not %r' % (fmt, r.tzinfo, s, e))

        def n(fmt, s, e):
            if parse.parse(fmt, s) is not None:
                self.fail('%r matched %r' % (fmt, s))

        utc = parse.FixedTzOffset(0, 'UTC')
        aest = parse.FixedTzOffset(10 * 60, '+1000')
        tz60 = parse.FixedTzOffset(60, '+01:00')

        # ISO 8660 variants
        # YYYY-MM-DD (eg 1997-07-16)
        y('a {:ti} b', 'a 1997-07-16 b', datetime(1997, 7, 16))

        # YYYY-MM-DDThh:mmTZD (eg 1997-07-16T19:20+01:00)
        y('a {:ti} b', 'a 1997-07-16 19:20 b',
            datetime(1997, 7, 16, 19, 20, 0))
        y('a {:ti} b', 'a 1997-07-16T19:20 b',
            datetime(1997, 7, 16, 19, 20, 0))
        y('a {:ti} b', 'a 1997-07-16T19:20Z b',
            datetime(1997, 7, 16, 19, 20, tzinfo=utc))
        y('a {:ti} b', 'a 1997-07-16T19:20+0100 b',
            datetime(1997, 7, 16, 19, 20, tzinfo=tz60))
        y('a {:ti} b', 'a 1997-07-16T19:20+01:00 b',
            datetime(1997, 7, 16, 19, 20, tzinfo=tz60))
        y('a {:ti} b', 'a 1997-07-16T19:20 +01:00 b',
            datetime(1997, 7, 16, 19, 20, tzinfo=tz60))

        # YYYY-MM-DDThh:mm:ssTZD (eg 1997-07-16T19:20:30+01:00)
        y('a {:ti} b', 'a 1997-07-16 19:20:30 b',
            datetime(1997, 7, 16, 19, 20, 30))
        y('a {:ti} b', 'a 1997-07-16T19:20:30 b',
            datetime(1997, 7, 16, 19, 20, 30))
        y('a {:ti} b', 'a 1997-07-16T19:20:30Z b',
            datetime(1997, 7, 16, 19, 20, 30, tzinfo=utc))
        y('a {:ti} b', 'a 1997-07-16T19:20:30+01:00 b',
            datetime(1997, 7, 16, 19, 20, 30, tzinfo=tz60))
        y('a {:ti} b', 'a 1997-07-16T19:20:30 +01:00 b',
            datetime(1997, 7, 16, 19, 20, 30, tzinfo=tz60))

        # YYYY-MM-DDThh:mm:ss.sTZD (eg 1997-07-16T19:20:30.45+01:00)
        y('a {:ti} b', 'a 1997-07-16 19:20:30.500000 b',
            datetime(1997, 7, 16, 19, 20, 30, 500000))
        y('a {:ti} b', 'a 1997-07-16T19:20:30.500000 b',
            datetime(1997, 7, 16, 19, 20, 30, 500000))
        y('a {:ti} b', 'a 1997-07-16T19:20:30.5Z b',
            datetime(1997, 7, 16, 19, 20, 30, 500000, tzinfo=utc))
        y('a {:ti} b', 'a 1997-07-16T19:20:30.5+01:00 b',
            datetime(1997, 7, 16, 19, 20, 30, 500000, tzinfo=tz60))

        aest_d = datetime(2011, 11, 21, 10, 21, 36, tzinfo=aest)
        dt = datetime(2011, 11, 21, 10, 21, 36)
        dt00 = datetime(2011, 11, 21, 10, 21)
        d = datetime(2011, 11, 21)

        # te   RFC2822 e-mail format        datetime
        y('a {:te} b', 'a Mon, 21 Nov 2011 10:21:36 +1000 b', aest_d)
        y('a {:te} b', 'a Mon, 21 Nov 2011 10:21:36 +10:00 b', aest_d)
        y('a {:te} b', 'a 21 Nov 2011 10:21:36 +1000 b', aest_d)

        # tg   global (day/month) format datetime
        y('a {:tg} b', 'a 21/11/2011 10:21:36 AM +1000 b', aest_d)
        y('a {:tg} b', 'a 21/11/2011 10:21:36 AM +10:00 b', aest_d)
        y('a {:tg} b', 'a 21-11-2011 10:21:36 AM +1000 b', aest_d)
        y('a {:tg} b', 'a 21/11/2011 10:21:36 +1000 b', aest_d)
        y('a {:tg} b', 'a 21/11/2011 10:21:36 b', dt)
        y('a {:tg} b', 'a 21/11/2011 10:21 b', dt00)
        y('a {:tg} b', 'a 21-11-2011 b', d)
        y('a {:tg} b', 'a 21-Nov-2011 10:21:36 AM +1000 b', aest_d)
        y('a {:tg} b', 'a 21-November-2011 10:21:36 AM +1000 b', aest_d)

        # ta   US (month/day) format     datetime
        y('a {:ta} b', 'a 11/21/2011 10:21:36 AM +1000 b', aest_d)
        y('a {:ta} b', 'a 11/21/2011 10:21:36 AM +10:00 b', aest_d)
        y('a {:ta} b', 'a 11-21-2011 10:21:36 AM +1000 b', aest_d)
        y('a {:ta} b', 'a 11/21/2011 10:21:36 +1000 b', aest_d)
        y('a {:ta} b', 'a 11/21/2011 10:21:36 b', dt)
        y('a {:ta} b', 'a 11/21/2011 10:21 b', dt00)
        y('a {:ta} b', 'a 11-21-2011 b', d)
        y('a {:ta} b', 'a Nov-21-2011 10:21:36 AM +1000 b', aest_d)
        y('a {:ta} b', 'a November-21-2011 10:21:36 AM +1000 b', aest_d)
        y('a {:ta} b', 'a November-21-2011 b', d)

        # ts   Linux System log format        datetime
        y('a {:ts} b', 'a Nov 21 10:21:36 b',  datetime(datetime.today().year, 11, 21, 10, 21, 36))
        y('a {:ts} b', 'a Nov  1 10:21:36 b',  datetime(datetime.today().year, 11, 1, 10, 21, 36))
        y('a {:ts} b', 'a Nov  1 03:21:36 b',  datetime(datetime.today().year, 11, 1, 3, 21, 36))

        # th   HTTP log format date/time                   datetime
        y('a {:th} b', 'a 21/Nov/2011:10:21:36 +1000 b', aest_d)
        y('a {:th} b', 'a 21/Nov/2011:10:21:36 +10:00 b', aest_d)

        d = datetime(2011, 11, 21, 10, 21, 36)

        # tc   ctime() format           datetime
        y('a {:tc} b', 'a Mon Nov 21 10:21:36 2011 b', d)

        t530 = parse.FixedTzOffset(-5 * 60 - 30, '-5:30')
        t830 = parse.FixedTzOffset(-8 * 60 - 30, '-8:30')

        # tt   Time                                        time
        y('a {:tt} b', 'a 10:21:36 AM +1000 b', time(10, 21, 36, tzinfo=aest))
        y('a {:tt} b', 'a 10:21:36 AM +10:00 b', time(10, 21, 36, tzinfo=aest))
        y('a {:tt} b', 'a 10:21:36 AM b', time(10, 21, 36))
        y('a {:tt} b', 'a 10:21:36 PM b', time(22, 21, 36))
        y('a {:tt} b', 'a 10:21:36 b', time(10, 21, 36))
        y('a {:tt} b', 'a 10:21 b', time(10, 21))
        y('a {:tt} b', 'a 10:21:36 PM -5:30 b', time(22, 21, 36, tzinfo=t530))
        y('a {:tt} b', 'a 10:21:36 PM -530 b', time(22, 21, 36, tzinfo=t530))
        y('a {:tt} b', 'a 10:21:36 PM -05:30 b', time(22, 21, 36, tzinfo=t530))
        y('a {:tt} b', 'a 10:21:36 PM -0530 b', time(22, 21, 36, tzinfo=t530))
        y('a {:tt} b', 'a 10:21:36 PM -08:30 b', time(22, 21, 36, tzinfo=t830))
        y('a {:tt} b', 'a 10:21:36 PM -0830 b', time(22, 21, 36, tzinfo=t830))

    def test_datetime_group_count(self):
        # test we increment the group count correctly for datetimes
        r = parse.parse('{:ti} {}', '1972-01-01 spam')
        self.assertEqual(r.fixed[1], 'spam')
        r = parse.parse('{:tg} {}', '1-1-1972 spam')
        self.assertEqual(r.fixed[1], 'spam')
        r = parse.parse('{:ta} {}', '1-1-1972 spam')
        self.assertEqual(r.fixed[1], 'spam')
        r = parse.parse('{:th} {}', '21/Nov/2011:10:21:36 +1000 spam')
        self.assertEqual(r.fixed[1], 'spam')
        r = parse.parse('{:te} {}', '21 Nov 2011 10:21:36 +1000 spam')
        self.assertEqual(r.fixed[1], 'spam')
        r = parse.parse('{:tc} {}', 'Mon Nov 21 10:21:36 2011 spam')
        self.assertEqual(r.fixed[1], 'spam')
        r = parse.parse('{:tt} {}', '10:21 spam')
        self.assertEqual(r.fixed[1], 'spam')

    def test_mixed_types(self):
        # stress-test: pull one of everything out of a string
        r = parse.parse('''
            letters: {:w}
            non-letters: {:W}
            whitespace: "{:s}"
            non-whitespace: \t{:S}\n
            digits: {:d} {:d}
            non-digits: {:D}
            numbers with thousands: {:n}
            fixed-point: {:f}
            floating-point: {:e}
            general numbers: {:g} {:g}
            binary: {:b}
            octal: {:o}
            hex: {:x}
            ISO 8601 e.g. {:ti}
            RFC2822 e.g. {:te}
            Global e.g. {:tg}
            US e.g. {:ta}
            ctime() e.g. {:tc}
            HTTP e.g. {:th}
            time: {:tt}
            final value: {}
        ''',
        '''
            letters: abcdef_GHIJLK
            non-letters: !@#%$ *^%
            whitespace: "   \t\n"
            non-whitespace: \tabc\n
            digits: 12345 0b1011011
            non-digits: abcdef
            numbers with thousands: 1,000
            fixed-point: 100.2345
            floating-point: 1.1e-10
            general numbers: 1 1.1
            binary: 0b1000
            octal: 0o1000
            hex: 0x1000
            ISO 8601 e.g. 1972-01-20T10:21:36Z
            RFC2822 e.g. Mon, 20 Jan 1972 10:21:36 +1000
            Global e.g. 20/1/1972 10:21:36 AM +1:00
            US e.g. 1/20/1972 10:21:36 PM +10:30
            ctime() e.g. Sun Sep 16 01:03:52 1973
            HTTP e.g. 21/Nov/2011:00:07:11 +0000
            time: 10:21:36 PM -5:30
            final value: spam
        ''')
        self.assertNotEqual(r, None)
        self.assertEqual(r.fixed[22], 'spam')

    def test_mixed_type_variant(self):
        r = parse.parse('''
            letters: {:w}
            non-letters: {:W}
            whitespace: "{:s}"
            non-whitespace: \t{:S}\n
            digits: {:d}
            non-digits: {:D}
            numbers with thousands: {:n}
            fixed-point: {:f}
            floating-point: {:e}
            general numbers: {:g} {:g}
            binary: {:b}
            octal: {:o}
            hex: {:x}
            ISO 8601 e.g. {:ti}
            RFC2822 e.g. {:te}
            Global e.g. {:tg}
            US e.g. {:ta}
            ctime() e.g. {:tc}
            HTTP e.g. {:th}
            time: {:tt}
            final value: {}
        ''',
        '''
            letters: abcdef_GHIJLK
            non-letters: !@#%$ *^%
            whitespace: "   \t\n"
            non-whitespace: \tabc\n
            digits: 0xabcdef
            non-digits: abcdef
            numbers with thousands: 1.000.000
            fixed-point: 0.00001
            floating-point: NAN
            general numbers: 1.1e10 nan
            binary: 0B1000
            octal: 0O1000
            hex: 0X1000
            ISO 8601 e.g. 1972-01-20T10:21:36Z
            RFC2822 e.g. Mon, 20 Jan 1972 10:21:36 +1000
            Global e.g. 20/1/1972 10:21:36 AM +1:00
            US e.g. 1/20/1972 10:21:36 PM +10:30
            ctime() e.g. Sun Sep 16 01:03:52 1973
            HTTP e.g. 21/Nov/2011:00:07:11 +0000
            time: 10:21:36 PM -5:30
            final value: spam
        ''')
        self.assertNotEqual(r, None)
        self.assertEqual(r.fixed[21], 'spam')

    def test_too_many_fields(self):
        # Python 3.5 removed the limit of 100 named groups in a regular expression,
        # so only test for the exception if the limit exists.
        try:
            re.compile("".join("(?P<n{n}>{n}-)".format(n=i) for i in range(101)))
        except AssertionError:
            p = parse.compile('{:ti}' * 15)
            self.assertRaises(parse.TooManyFields, p.parse, '')


class TestSearch(unittest.TestCase):
    def test_basic(self):
        # basic search() test
        r = parse.search('a {} c', ' a b c ')
        self.assertEqual(r.fixed, ('b',))

    def test_multiline(self):
        # multiline search() test
        r = parse.search('age: {:d}\n', 'name: Rufus\nage: 42\ncolor: red\n')
        self.assertEqual(r.fixed, (42,))

    def test_pos(self):
        # basic search() test
        r = parse.search('a {} c', ' a b c ', 2)
        self.assertEqual(r, None)

    def test_no_evaluate_result(self):
        match = parse.search('age: {:d}\n', 'name: Rufus\nage: 42\ncolor: red\n', evaluate_result=False)
        r = match.evaluate_result()
        self.assertEqual(r.fixed, (42,))



class TestFindall(unittest.TestCase):
    def test_findall(self):
        # basic findall() test
        s = ''.join(r.fixed[0] for r in parse.findall(">{}<",
            "<p>some <b>bold</b> text</p>"))
        self.assertEqual(s, "some bold text")

    def test_no_evaluate_result(self):
        # basic findall() test
        s = ''.join(m.evaluate_result().fixed[0] for m in parse.findall(">{}<",
            "<p>some <b>bold</b> text</p>", evaluate_result=False))
        self.assertEqual(s, "some bold text")


class TestBugs(unittest.TestCase):
    def test_named_date_issue7(self):
        r = parse.parse('on {date:ti}', 'on 2012-09-17')
        self.assertEqual(r['date'], datetime(2012, 9, 17, 0, 0, 0))

        # fix introduced regressions
        r = parse.parse('a {:ti} b', 'a 1997-07-16T19:20 b')
        self.assertEqual(r[0], datetime(1997, 7, 16, 19, 20, 0))
        r = parse.parse('a {:ti} b', 'a 1997-07-16T19:20Z b')
        utc = parse.FixedTzOffset(0, 'UTC')
        self.assertEqual(r[0], datetime(1997, 7, 16, 19, 20, tzinfo=utc))
        r = parse.parse('a {date:ti} b', 'a 1997-07-16T19:20Z b')
        self.assertEqual(r['date'], datetime(1997, 7, 16, 19, 20, tzinfo=utc))

    def test_dotted_type_conversion_pull_8(self):
        # test pull request 8 which fixes type conversion related to dotted
        # names being applied correctly
        r = parse.parse('{a.b:d}', '1')
        self.assertEqual(r['a.b'], 1)
        r = parse.parse('{a_b:w} {a.b:d}', '1 2')
        self.assertEqual(r['a_b'], '1')
        self.assertEqual(r['a.b'], 2)

<<<<<<< HEAD
# -----------------------------------------------------------------------------
# TEST SUPPORT FOR: TestParseType
# -----------------------------------------------------------------------------
# -- PROOF-OF-CONCEPT DATATYPE:
def parse_number(text):
    return int(text)

parse_number.pattern = r"\d+"   # Provide better regexp pattern than default.
parse_number.name = "Number"    # For testing only.

# -- ENUM DATATYPE:
def parse_yesno(text):
    return parse_yesno.mapping[text.lower()]

parse_yesno.mapping = {
    "yes":  True,   "no":  False,
    "on":   True,   "off": False,
    "true": True,   "false": False,
}
parse_yesno.pattern = r"|".join(parse_yesno.mapping.keys())
parse_yesno.name = "YesNo"      # For testing only.

# -----------------------------------------------------------------------------
# TEST CASE: TestParseType
# -----------------------------------------------------------------------------
=======
    def test_pm_overflow_issue16(self):
        r = parse.parse('Meet at {:tg}', 'Meet at 1/2/2011 12:45 PM')
        self.assertEqual(r[0], datetime(2011, 2, 2, 0, 45))


# -----------------------------------------------------------------------------
# TEST SUPPORT FOR: TestParseType
# -----------------------------------------------------------------------------


>>>>>>> 13edfba1
class TestParseType(unittest.TestCase):

    def assert_match(self, parser, text, param_name, expected):
        result = parser.parse(text)
        self.assertEqual(result[param_name], expected)

    def assert_mismatch(self, parser, text, param_name):
        result = parser.parse(text)
        self.assertTrue(result is None)

    def test_pattern_should_be_used(self):
<<<<<<< HEAD
        extra_types = { parse_number.name: parse_number }
        format = "Value is {number:Number} and..."
        parser = parse.Parser(format, extra_types)

        self.assert_match(parser, "Value is 42 and...",    "number",  42)
        self.assert_match(parser, "Value is 00123 and...", "number", 123)
        self.assert_mismatch(parser, "Value is ALICE and...", "number")
        self.assert_mismatch(parser, "Value is -123 and...",  "number")

    def test_pattern_should_be_used2(self):
        extra_types = { parse_yesno.name: parse_yesno }
=======
        def parse_number(text):
            return int(text)
        parse_number.pattern = r"\d+"
        parse_number.name = "Number"    # For testing only.

        extra_types = {parse_number.name: parse_number}
        format = "Value is {number:Number} and..."
        parser = parse.Parser(format, extra_types)

        self.assert_match(parser, "Value is 42 and...", "number", 42)
        self.assert_match(parser, "Value is 00123 and...", "number", 123)
        self.assert_mismatch(parser, "Value is ALICE and...", "number")
        self.assert_mismatch(parser, "Value is -123 and...", "number")

    def test_pattern_should_be_used2(self):
        def parse_yesno(text):
            return parse_yesno.mapping[text.lower()]
        parse_yesno.mapping = {
            "yes": True, "no": False,
            "on": True, "off": False,
            "true": True, "false": False,
        }
        parse_yesno.pattern = r"|".join(parse_yesno.mapping.keys())
        parse_yesno.name = "YesNo"      # For testing only.

        extra_types = {parse_yesno.name: parse_yesno}
>>>>>>> 13edfba1
        format = "Answer: {answer:YesNo}"
        parser = parse.Parser(format, extra_types)

        # -- ENSURE: Known enum values are correctly extracted.
        for value_name, value in parse_yesno.mapping.items():
            text = "Answer: %s" % value_name
<<<<<<< HEAD
            self.assert_match(parser, text, "answer",  value)
=======
            self.assert_match(parser, text, "answer", value)
>>>>>>> 13edfba1

        # -- IGNORE-CASE: In parsing, calls type converter function !!!
        self.assert_match(parser, "Answer: YES", "answer", True)
        self.assert_mismatch(parser, "Answer: __YES__", "answer")

<<<<<<< HEAD
=======
    def test_with_pattern(self):
        ab_vals = dict(a=1, b=2)

        @parse.with_pattern(r'[ab]')
        def ab(text):
            return ab_vals[text]

        parser = parse.Parser('test {result:ab}', {'ab': ab})
        self.assert_match(parser, 'test a', 'result', 1)
        self.assert_match(parser, 'test b', 'result', 2)
        self.assert_mismatch(parser, "test c", "result")

>>>>>>> 13edfba1

if __name__ == '__main__':
    unittest.main()


# Copyright (c) 2011 eKit.com Inc (http://www.ekit.com/)
#
# Permission is hereby granted, free of charge, to any person obtaining a copy
# of this software and associated documentation files (the "Software"), to deal
# in the Software without restriction, including without limitation the rights
# to use, copy, modify, merge, publish, distribute, sublicense, and/or sell
# copies of the Software, and to permit persons to whom the Software is
# furnished to do so, subject to the following conditions:
#
#  The above copyright notice and this permission notice shall be included in
#  all copies or substantial portions of the Software.
#
# THE SOFTWARE IS PROVIDED "AS IS", WITHOUT WARRANTY OF ANY KIND, EXPRESS OR
# IMPLIED, INCLUDING BUT NOT LIMITED TO THE WARRANTIES OF MERCHANTABILITY,
# FITNESS FOR A PARTICULAR PURPOSE AND NONINFRINGEMENT. IN NO EVENT SHALL THE
# AUTHORS OR COPYRIGHT HOLDERS BE LIABLE FOR ANY CLAIM, DAMAGES OR OTHER
# LIABILITY, WHETHER IN AN ACTION OF CONTRACT, TORT OR OTHERWISE, ARISING FROM,
# OUT OF OR IN CONNECTION WITH THE SOFTWARE OR THE USE OR OTHER DEALINGS IN THE
# SOFTWARE.

# vim: set filetype=python ts=4 sw=4 et si tw=75<|MERGE_RESOLUTION|>--- conflicted
+++ resolved
@@ -717,44 +717,37 @@
         self.assertEqual(r['a_b'], '1')
         self.assertEqual(r['a.b'], 2)
 
-<<<<<<< HEAD
+
+    def test_pm_overflow_issue16(self):
+        r = parse.parse('Meet at {:tg}', 'Meet at 1/2/2011 12:45 PM')
+        self.assertEqual(r[0], datetime(2011, 2, 2, 0, 45))
+
+
 # -----------------------------------------------------------------------------
 # TEST SUPPORT FOR: TestParseType
 # -----------------------------------------------------------------------------
-# -- PROOF-OF-CONCEPT DATATYPE:
-def parse_number(text):
-    return int(text)
-
-parse_number.pattern = r"\d+"   # Provide better regexp pattern than default.
-parse_number.name = "Number"    # For testing only.
-
-# -- ENUM DATATYPE:
-def parse_yesno(text):
-    return parse_yesno.mapping[text.lower()]
-
-parse_yesno.mapping = {
-    "yes":  True,   "no":  False,
-    "on":   True,   "off": False,
-    "true": True,   "false": False,
-}
-parse_yesno.pattern = r"|".join(parse_yesno.mapping.keys())
-parse_yesno.name = "YesNo"      # For testing only.
-
-# -----------------------------------------------------------------------------
-# TEST CASE: TestParseType
-# -----------------------------------------------------------------------------
-=======
-    def test_pm_overflow_issue16(self):
-        r = parse.parse('Meet at {:tg}', 'Meet at 1/2/2011 12:45 PM')
-        self.assertEqual(r[0], datetime(2011, 2, 2, 0, 45))
-
-
+# # -- PROOF-OF-CONCEPT DATATYPE:
+# def parse_number(text):
+#     return int(text)
+#
+# parse_number.pattern = r"\d+"   # Provide better regexp pattern than default.
+# parse_number.name = "Number"    # For testing only.
+#
+# # -- ENUM DATATYPE:
+# def parse_yesno(text):
+#     return parse_yesno.mapping[text.lower()]
+#
+# parse_yesno.mapping = {
+#     "yes":  True,   "no":  False,
+#     "on":   True,   "off": False,
+#     "true": True,   "false": False,
+# }
+# parse_yesno.pattern = r"|".join(parse_yesno.mapping.keys())
+# parse_yesno.name = "YesNo"      # For testing only.
+#
 # -----------------------------------------------------------------------------
 # TEST SUPPORT FOR: TestParseType
 # -----------------------------------------------------------------------------
-
-
->>>>>>> 13edfba1
 class TestParseType(unittest.TestCase):
 
     def assert_match(self, parser, text, param_name, expected):
@@ -766,19 +759,6 @@
         self.assertTrue(result is None)
 
     def test_pattern_should_be_used(self):
-<<<<<<< HEAD
-        extra_types = { parse_number.name: parse_number }
-        format = "Value is {number:Number} and..."
-        parser = parse.Parser(format, extra_types)
-
-        self.assert_match(parser, "Value is 42 and...",    "number",  42)
-        self.assert_match(parser, "Value is 00123 and...", "number", 123)
-        self.assert_mismatch(parser, "Value is ALICE and...", "number")
-        self.assert_mismatch(parser, "Value is -123 and...",  "number")
-
-    def test_pattern_should_be_used2(self):
-        extra_types = { parse_yesno.name: parse_yesno }
-=======
         def parse_number(text):
             return int(text)
         parse_number.pattern = r"\d+"
@@ -805,25 +785,18 @@
         parse_yesno.name = "YesNo"      # For testing only.
 
         extra_types = {parse_yesno.name: parse_yesno}
->>>>>>> 13edfba1
         format = "Answer: {answer:YesNo}"
         parser = parse.Parser(format, extra_types)
 
         # -- ENSURE: Known enum values are correctly extracted.
         for value_name, value in parse_yesno.mapping.items():
             text = "Answer: %s" % value_name
-<<<<<<< HEAD
-            self.assert_match(parser, text, "answer",  value)
-=======
             self.assert_match(parser, text, "answer", value)
->>>>>>> 13edfba1
 
         # -- IGNORE-CASE: In parsing, calls type converter function !!!
         self.assert_match(parser, "Answer: YES", "answer", True)
         self.assert_mismatch(parser, "Answer: __YES__", "answer")
 
-<<<<<<< HEAD
-=======
     def test_with_pattern(self):
         ab_vals = dict(a=1, b=2)
 
@@ -836,7 +809,6 @@
         self.assert_match(parser, 'test b', 'result', 2)
         self.assert_mismatch(parser, "test c", "result")
 
->>>>>>> 13edfba1
 
 if __name__ == '__main__':
     unittest.main()
