--- conflicted
+++ resolved
@@ -257,12 +257,7 @@
 >>> parse('{:shouty} world', 'hello world', dict(shouty=shouty))
 <Result ('HELLO',) {}>
 
-<<<<<<< HEAD
-
-If the type-converter has the optional ``pattern`` attribute, it is used as
-=======
 If the type converter has the optional ``pattern`` attribute, it is used as
->>>>>>> a3de34bb
 regular expression for better pattern matching (instead of the default one).
 You can also use the ``with_pattern(pattern)`` decorator to add this
 information to a type-converter function:
@@ -327,8 +322,6 @@
 
 **Version history (in brief)**:
 
-<<<<<<< HEAD
-=======
 - 1.8.2 add documentation for including braces in format string
 - 1.8.1 ensure bare hexadecimal digits are not matched
 - 1.8.0 support manual control over result evaluation (thanks Timo Furrer)
@@ -344,7 +337,6 @@
   general, fix bug in timezones without ":" and improve docs
 - 1.6.0 add support for optional ``pattern`` attribute in user-defined types
   (thanks Jens Engel)
->>>>>>> a3de34bb
 - 1.5.3 fix handling of question marks
 - 1.5.2 fix type conversion error with dotted names (thanks Sebastian Thiel)
 - 1.5.1 implement handling of named datetime fields
