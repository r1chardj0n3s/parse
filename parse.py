from __future__ import absolute_import

__version__ = "1.19.1"

# yes, I now have two problems
import re
import sys
from datetime import datetime, time, tzinfo, timedelta
from decimal import Decimal
from functools import partial
import logging

__all__ = "parse search findall with_pattern".split()

log = logging.getLogger(__name__)


def with_pattern(pattern, regex_group_count=None):
    r"""Attach a regular expression pattern matcher to a custom type converter
    function.

    This annotates the type converter with the :attr:`pattern` attribute.

    EXAMPLE:
        >>> import parse
        >>> @parse.with_pattern(r"\d+")
        ... def parse_number(text):
        ...     return int(text)

    is equivalent to:

        >>> def parse_number(text):
        ...     return int(text)
        >>> parse_number.pattern = r"\d+"

    :param pattern: regular expression pattern (as text)
    :param regex_group_count: Indicates how many regex-groups are in pattern.
    :return: wrapped function
    """

    def decorator(func):
        func.pattern = pattern
        func.regex_group_count = regex_group_count
        return func

    return decorator


class int_convert:
    """Convert a string to an integer.

    The string may start with a sign.

    It may be of a base other than 2, 8, 10 or 16.

    If base isn't specified, it will be detected automatically based
    on a string format. When string starts with a base indicator, 0#nnnn,
    it overrides the default base of 10.

    It may also have other non-numeric characters that we can ignore.
    """

    CHARS = "0123456789abcdefghijklmnopqrstuvwxyz"

    def __init__(self, base=None):
        self.base = base

    def __call__(self, string, match):
        if string[0] == "-":
            sign = -1
            number_start = 1
        elif string[0] == "+":
            sign = 1
            number_start = 1
        else:
            sign = 1
            number_start = 0

        base = self.base
        # If base wasn't specified, detect it automatically
        if base is None:
            # Assume decimal number, unless different base is detected
            base = 10

            # For number formats starting with 0b, 0o, 0x, use corresponding base ...
            if string[number_start] == "0" and len(string) - number_start > 2:
                if string[number_start + 1] in "bB":
                    base = 2
                elif string[number_start + 1] in "oO":
                    base = 8
                elif string[number_start + 1] in "xX":
                    base = 16

        chars = int_convert.CHARS[:base]
        string = re.sub("[^%s]" % chars, "", string.lower())
        return sign * int(string, base)


class convert_first:
    """Convert the first element of a pair.
    This equivalent to lambda s,m: converter(s). But unlike a lambda function, it can be pickled
    """

    def __init__(self, converter):
        self.converter = converter

    def __call__(self, string, match):
        return self.converter(string)


def percentage(string, match):
    return float(string[:-1]) / 100.0


class FixedTzOffset(tzinfo):
    """Fixed offset in minutes east from UTC."""

    ZERO = timedelta(0)

    def __init__(self, offset, name):
        self._offset = timedelta(minutes=offset)
        self._name = name

    def __repr__(self):
        return "<%s %s %s>" % (self.__class__.__name__, self._name, self._offset)

    def utcoffset(self, dt):
        return self._offset

    def tzname(self, dt):
        return self._name

    def dst(self, dt):
        return self.ZERO

    def __eq__(self, other):
        if not isinstance(other, FixedTzOffset):
            return False
        return self._name == other._name and self._offset == other._offset


MONTHS_MAP = dict(
    Jan=1,
    January=1,
    Feb=2,
    February=2,
    Mar=3,
    March=3,
    Apr=4,
    April=4,
    May=5,
    Jun=6,
    June=6,
    Jul=7,
    July=7,
    Aug=8,
    August=8,
    Sep=9,
    September=9,
    Oct=10,
    October=10,
    Nov=11,
    November=11,
    Dec=12,
    December=12,
)
DAYS_PAT = r"(Mon|Tue|Wed|Thu|Fri|Sat|Sun)"
MONTHS_PAT = r"(Jan|Feb|Mar|Apr|May|Jun|Jul|Aug|Sep|Oct|Nov|Dec)"
ALL_MONTHS_PAT = r"(%s)" % "|".join(MONTHS_MAP)
TIME_PAT = r"(\d{1,2}:\d{1,2}(:\d{1,2}(\.\d+)?)?)"
AM_PAT = r"(\s+[AP]M)"
TZ_PAT = r"(\s+[-+]\d\d?:?\d\d)"


def date_convert(
    string,
    match,
    ymd=None,
    mdy=None,
    dmy=None,
    d_m_y=None,
    hms=None,
    am=None,
    tz=None,
    mm=None,
    dd=None,
):
    """Convert the incoming string containing some date / time info into a
    datetime instance.
    """
    groups = match.groups()
    time_only = False
    if mm and dd:
        y = datetime.today().year
        m = groups[mm]
        d = groups[dd]
    elif ymd is not None:
        y, m, d = re.split(r"[-/\s]", groups[ymd])
    elif mdy is not None:
        m, d, y = re.split(r"[-/\s]", groups[mdy])
    elif dmy is not None:
        d, m, y = re.split(r"[-/\s]", groups[dmy])
    elif d_m_y is not None:
        d, m, y = d_m_y
        d = groups[d]
        m = groups[m]
        y = groups[y]
    else:
        time_only = True

    H = M = S = u = 0
    if hms is not None and groups[hms]:
        t = groups[hms].split(":")
        if len(t) == 2:
            H, M = t
        else:
            H, M, S = t
            if "." in S:
                S, u = S.split(".")
                u = int(float("." + u) * 1000000)
            S = int(S)
        H = int(H)
        M = int(M)

    if am is not None:
        am = groups[am]
        if am:
            am = am.strip()
        if am == "AM" and H == 12:
            # correction for "12" hour functioning as "0" hour: 12:15 AM = 00:15 by 24 hr clock
            H -= 12
        elif am == "PM" and H == 12:
            # no correction needed: 12PM is midday, 12:00 by 24 hour clock
            pass
        elif am == "PM":
            H += 12

    if tz is not None:
        tz = groups[tz]
    if tz == "Z":
        tz = FixedTzOffset(0, "UTC")
    elif tz:
        tz = tz.strip()
        if tz.isupper():
            # TODO use the awesome python TZ module?
            pass
        else:
            sign = tz[0]
            if ":" in tz:
                tzh, tzm = tz[1:].split(":")
            elif len(tz) == 4:  # 'snnn'
                tzh, tzm = tz[1], tz[2:4]
            else:
                tzh, tzm = tz[1:3], tz[3:5]
            offset = int(tzm) + int(tzh) * 60
            if sign == "-":
                offset = -offset
            tz = FixedTzOffset(offset, tz)

    if time_only:
        d = time(H, M, S, u, tzinfo=tz)
    else:
        y = int(y)
        if m.isdigit():
            m = int(m)
        else:
            m = MONTHS_MAP[m]
        d = int(d)
        d = datetime(y, m, d, H, M, S, u, tzinfo=tz)

    return d


dt_format_to_regex = {symbol: "[0-9]{2}" for symbol in "ymdIMSUW"}
dt_format_to_regex.update({"-" + symbol: "[0-9]{1,2}" for symbol in "ymdIMS"})

dt_format_to_regex.update(
    {
        "a": "(?:Sun|Mon|Tue|Wed|Thu|Fri|Sat)",
        "A": "(?:Sunday|Monday|Tuesday|Wednesday|Thursday|Friday|Saturday)",
        "Y": "[0-9]{4}",
        "H": "[0-9]{1,2}",
        "B": "(?:January|February|March|April|May|June|July|August|September|October|November|December)",
        "b": "(?:Jan|Feb|Mar|Apr|May|Jun|Jul|Aug|Sep|Oct|Nov|Dec)",
        "f": "[0-9]{6}",
        "p": "(?:AM|PM)",
        "z": "[+|-][0-9]{4}",
        "j": "[0-9]{3}",
        "-j": "[0-9]{1,3}",
    }
)

# Compile a regular expression pattern that matches any date/time format symbol.
dt_format_symbols_re = re.compile('|'.join(re.escape("%{}".format(k)) for k in dt_format_to_regex.keys()))


def get_regex_for_datetime_format(format_):
    """
    Generate a regex pattern for a given datetime format string.

    Parameters:
        format_ (str): The datetime format string.

    Returns:
        str: A regex pattern corresponding to the datetime format string.
    """
    # Replace all format symbols with their regex patterns.
    return dt_format_symbols_re.sub(lambda m: dt_format_to_regex[m.group(0)[1:]], format_)


class TooManyFields(ValueError):
    pass


class RepeatedNameError(ValueError):
    pass


# note: {} are handled separately
# note: I don't use r'' here because Sublime Text 2 syntax highlight has a fit
REGEX_SAFETY = re.compile(r"([?\\\\.[\]()*+\^$!\|])")

# allowed field types
ALLOWED_TYPES = set(list("nbox%fFegwWdDsSl") + ["t" + c for c in "ieahgcts"])


def extract_format(format, extra_types):
    """Pull apart the format [[fill]align][sign][0][width][.precision][type]"""
    fill = align = None
    if format[0] in "<>=^":
        align = format[0]
        format = format[1:]
    elif len(format) > 1 and format[1] in "<>=^":
        fill = format[0]
        align = format[1]
        format = format[2:]

    if format.startswith(("+", "-", " ")):
        format = format[1:]

    zero = False
    if format and format[0] == "0":
        zero = True
        format = format[1:]

    width = ""
    while format:
        if not format[0].isdigit():
            break
        width += format[0]
        format = format[1:]

    if format.startswith("."):
        # Precision isn't needed but we need to capture it so that
        # the ValueError isn't raised.
        format = format[1:]  # drop the '.'
        precision = ""
        while format:
            if not format[0].isdigit():
                break
            precision += format[0]
            format = format[1:]

    # the rest is the type, if present
    type = format
<<<<<<< HEAD
    if type and type not in ALLOWED_TYPES and type not in extra_types and "%Y" not in type and "%y" not in type:
        raise ValueError('format spec %r not recognised' % type)
=======
    if type and type not in ALLOWED_TYPES and type not in extra_types:
        raise ValueError("format spec %r not recognised" % type)
>>>>>>> 29e5f8e2

    return locals()


PARSE_RE = re.compile(r"""({{|}}|{\w*(?:(?:\.\w+)|(?:\[[^\]]+\]))*(?::[^}]+)?})""")


class Parser(object):
    """Encapsulate a format string that may be used to parse other strings."""

    def __init__(self, format, extra_types=None, case_sensitive=False):
        # a mapping of a name as in {hello.world} to a regex-group compatible
        # name, like hello__world Its used to prevent the transformation of
        # name-to-group and group to name to fail subtly, such as in:
        # hello_.world-> hello___world->hello._world
        self._group_to_name_map = {}
        # also store the original field name to group name mapping to allow
        # multiple instances of a name in the format string
        self._name_to_group_map = {}
        # and to sanity check the repeated instances store away the first
        # field type specification for the named field
        self._name_types = {}

        self._format = format
        if extra_types is None:
            extra_types = {}
        self._extra_types = extra_types
        if case_sensitive:
            self._re_flags = re.DOTALL
        else:
            self._re_flags = re.IGNORECASE | re.DOTALL
        self._fixed_fields = []
        self._named_fields = []
        self._group_index = 0
        self._type_conversions = {}
        self._expression = self._generate_expression()
        self.__search_re = None
        self.__match_re = None

        log.debug("format %r -> %r", format, self._expression)

    def __repr__(self):
        if len(self._format) > 20:
            return "<%s %r>" % (self.__class__.__name__, self._format[:17] + "...")
        return "<%s %r>" % (self.__class__.__name__, self._format)

    @property
    def _search_re(self):
        if self.__search_re is None:
            try:
                self.__search_re = re.compile(self._expression, self._re_flags)
            except AssertionError:
                # access error through sys to keep py3k and backward compat
                e = str(sys.exc_info()[1])
                if e.endswith("this version only supports 100 named groups"):
                    raise TooManyFields(
                        "sorry, you are attempting to parse too many complex fields"
                    )
        return self.__search_re

    @property
    def _match_re(self):
        if self.__match_re is None:
            expression = r"\A%s\Z" % self._expression
            try:
                self.__match_re = re.compile(expression, self._re_flags)
            except AssertionError:
                # access error through sys to keep py3k and backward compat
                e = str(sys.exc_info()[1])
                if e.endswith("this version only supports 100 named groups"):
                    raise TooManyFields(
                        "sorry, you are attempting to parse too many complex fields"
                    )
            except re.error:
                raise NotImplementedError(
                    "Group names (e.g. (?P<name>) can "
                    "cause failure, as they are not escaped properly: '%s'" % expression
                )
        return self.__match_re

    @property
    def named_fields(self):
        return self._named_fields.copy()

    @property
    def fixed_fields(self):
        return self._fixed_fields.copy()

    def parse(self, string, evaluate_result=True):
        """Match my format to the string exactly.

        Return a Result or Match instance or None if there's no match.
        """
        m = self._match_re.match(string)
        if m is None:
            return None

        if evaluate_result:
            return self.evaluate_result(m)
        else:
            return Match(self, m)

    def search(self, string, pos=0, endpos=None, evaluate_result=True):
        """Search the string for my format.

        Optionally start the search at "pos" character index and limit the
        search to a maximum index of endpos - equivalent to
        search(string[:endpos]).

        If the ``evaluate_result`` argument is set to ``False`` a
        Match instance is returned instead of the actual Result instance.

        Return either a Result instance or None if there's no match.
        """
        if endpos is None:
            endpos = len(string)
        m = self._search_re.search(string, pos, endpos)
        if m is None:
            return None

        if evaluate_result:
            return self.evaluate_result(m)
        else:
            return Match(self, m)

    def findall(
        self, string, pos=0, endpos=None, extra_types=None, evaluate_result=True
    ):
        """Search "string" for all occurrences of "format".

        Optionally start the search at "pos" character index and limit the
        search to a maximum index of endpos - equivalent to
        search(string[:endpos]).

        Returns an iterator that holds Result or Match instances for each format match
        found.
        """
        if endpos is None:
            endpos = len(string)
        return ResultIterator(
            self, string, pos, endpos, evaluate_result=evaluate_result
        )

    def _expand_named_fields(self, named_fields):
        result = {}
        for field, value in named_fields.items():
            # split 'aaa[bbb][ccc]...' into 'aaa' and '[bbb][ccc]...'
            n = field.find("[")
            if n == -1:
                basename, subkeys = field, ""
            else:
                basename, subkeys = field[:n], field[n:]

            # create nested dictionaries {'aaa': {'bbb': {'ccc': ...}}}
            d = result
            k = basename

            if subkeys:
                for subkey in re.findall(r"\[[^\]]+\]", subkeys):
                    d = d.setdefault(k, {})
                    k = subkey[1:-1]

            # assign the value to the last key
            d[k] = value

        return result

    def evaluate_result(self, m):
        """Generate a Result instance for the given regex match object"""
        # ok, figure the fixed fields we've pulled out and type convert them
        fixed_fields = list(m.groups())
        for n in self._fixed_fields:
            if n in self._type_conversions:
                fixed_fields[n] = self._type_conversions[n](fixed_fields[n], m)
        fixed_fields = tuple(fixed_fields[n] for n in self._fixed_fields)

        # grab the named fields, converting where requested
        groupdict = m.groupdict()
        named_fields = {}
        name_map = {}
        for k in self._named_fields:
            korig = self._group_to_name_map[k]
            name_map[korig] = k
            if k in self._type_conversions:
                value = self._type_conversions[k](groupdict[k], m)
            else:
                value = groupdict[k]

            named_fields[korig] = value

        # now figure the match spans
        spans = dict((n, m.span(name_map[n])) for n in named_fields)
        spans.update((i, m.span(n + 1)) for i, n in enumerate(self._fixed_fields))

        # and that's our result
        return Result(fixed_fields, self._expand_named_fields(named_fields), spans)

    def _regex_replace(self, match):
        return "\\" + match.group(1)

    def _generate_expression(self):
        # turn my _format attribute into the _expression attribute
        e = []
        for part in PARSE_RE.split(self._format):
            if not part:
                continue
            elif part == "{{":
                e.append(r"\{")
            elif part == "}}":
                e.append(r"\}")
            elif part[0] == "{" and part[-1] == "}":
                # this will be a braces-delimited field to handle
                e.append(self._handle_field(part))
            else:
                # just some text to match
                e.append(REGEX_SAFETY.sub(self._regex_replace, part))
        return "".join(e)

    def _to_group_name(self, field):
        # return a version of field which can be used as capture group, even
        # though it might contain '.'
        group = field.replace(".", "_").replace("[", "_").replace("]", "_")

        # make sure we don't collide ("a.b" colliding with "a_b")
        n = 1
        while group in self._group_to_name_map:
            n += 1
            if "." in field:
                group = field.replace(".", "_" * n)
            elif "_" in field:
                group = field.replace("_", "_" * n)
            else:
                raise KeyError("duplicated group name %r" % (field,))

        # save off the mapping
        self._group_to_name_map[group] = field
        self._name_to_group_map[field] = group
        return group

    def _handle_field(self, field):
        # first: lose the braces
        field = field[1:-1]

        # now figure whether this is an anonymous or named field, and whether
        # there's any format specification
        format = ""

        if ":" in field:
            name, format = field.split(":")
        else:
            name = field

        # This *should* be more flexible, but parsing complicated structures
        # out of the string is hard (and not necessarily useful) ... and I'm
        # being lazy. So for now `identifier` is "anything starting with a
        # letter" and digit args don't get attribute or element stuff.
        if name and name[0].isalpha():
            if name in self._name_to_group_map:
                if self._name_types[name] != format:
                    raise RepeatedNameError(
                        'field type %r for field "%s" '
                        "does not match previous seen type %r"
                        % (format, name, self._name_types[name])
                    )
                group = self._name_to_group_map[name]
                # match previously-seen value
                return r"(?P=%s)" % group
            else:
                group = self._to_group_name(name)
                self._name_types[name] = format
            self._named_fields.append(group)
            # this will become a group, which must not contain dots
            wrap = r"(?P<%s>%%s)" % group
        else:
            self._fixed_fields.append(self._group_index)
            wrap = r"(%s)"
            group = self._group_index

        # simplest case: no type specifier ({} or {name})
        if not format:
            self._group_index += 1
            return wrap % r".+?"

        # decode the format specification
        format = extract_format(format, self._extra_types)

        # figure type conversions, if any
        type = format["type"]
        is_numeric = type and type in "n%fegdobx"
        if type in self._extra_types:
            type_converter = self._extra_types[type]
            s = getattr(type_converter, "pattern", r".+?")
            regex_group_count = getattr(type_converter, "regex_group_count", 0)
            if regex_group_count is None:
                regex_group_count = 0
            self._group_index += regex_group_count
            self._type_conversions[group] = convert_first(type_converter)
        elif type == "n":
            s = r"\d{1,3}([,.]\d{3})*"
            self._group_index += 1
            self._type_conversions[group] = int_convert(10)
        elif type == "b":
            s = r"(0[bB])?[01]+"
            self._type_conversions[group] = int_convert(2)
            self._group_index += 1
        elif type == "o":
            s = r"(0[oO])?[0-7]+"
            self._type_conversions[group] = int_convert(8)
            self._group_index += 1
        elif type == "x":
            s = r"(0[xX])?[0-9a-fA-F]+"
            self._type_conversions[group] = int_convert(16)
            self._group_index += 1
        elif type == "%":
            s = r"\d+(\.\d+)?%"
            self._group_index += 1
            self._type_conversions[group] = percentage
        elif type == "f":
            s = r"\d*\.\d+"
            self._type_conversions[group] = convert_first(float)
        elif type == "F":
            s = r"\d*\.\d+"
            self._type_conversions[group] = convert_first(Decimal)
        elif type == "e":
            s = r"\d*\.\d+[eE][-+]?\d+|nan|NAN|[-+]?inf|[-+]?INF"
            self._type_conversions[group] = convert_first(float)
        elif type == "g":
            s = r"\d+(\.\d+)?([eE][-+]?\d+)?|nan|NAN|[-+]?inf|[-+]?INF"
            self._group_index += 2
            self._type_conversions[group] = convert_first(float)
        elif type == "d":
            if format.get("width"):
                width = r"{1,%s}" % int(format["width"])
            else:
                width = "+"
            s = r"\d{w}|[-+ ]?0[xX][0-9a-fA-F]{w}|[-+ ]?0[bB][01]{w}|[-+ ]?0[oO][0-7]{w}".format(
                w=width
            )
            self._type_conversions[
                group
            ] = int_convert()  # do not specify number base, determine it automatically
<<<<<<< HEAD
        elif "%Y" in type or "%y" in type:
            s = get_regex_for_datetime_format(type)
            self._type_conversions[group] = lambda x, _: datetime.strptime(x, type)
        elif type == 'ti':
            s = r'(\d{4}-\d\d-\d\d)((\s+|T)%s)?(Z|\s*[-+]\d\d:?\d\d)?' % TIME_PAT
=======
        elif type == "ti":
            s = r"(\d{4}-\d\d-\d\d)((\s+|T)%s)?(Z|\s*[-+]\d\d:?\d\d)?" % TIME_PAT
>>>>>>> 29e5f8e2
            n = self._group_index
            self._type_conversions[group] = partial(
                date_convert, ymd=n + 1, hms=n + 4, tz=n + 7
            )
            self._group_index += 7
        elif type == "tg":
            s = r"(\d{1,2}[-/](\d{1,2}|%s)[-/]\d{4})(\s+%s)?%s?%s?" % (
                ALL_MONTHS_PAT,
                TIME_PAT,
                AM_PAT,
                TZ_PAT,
            )
            n = self._group_index
            self._type_conversions[group] = partial(
                date_convert, dmy=n + 1, hms=n + 5, am=n + 8, tz=n + 9
            )
            self._group_index += 9
        elif type == "ta":
            s = r"((\d{1,2}|%s)[-/]\d{1,2}[-/]\d{4})(\s+%s)?%s?%s?" % (
                ALL_MONTHS_PAT,
                TIME_PAT,
                AM_PAT,
                TZ_PAT,
            )
            n = self._group_index
            self._type_conversions[group] = partial(
                date_convert, mdy=n + 1, hms=n + 5, am=n + 8, tz=n + 9
            )
            self._group_index += 9
        elif type == "te":
            # this will allow microseconds through if they're present, but meh
            s = r"(%s,\s+)?(\d{1,2}\s+%s\s+\d{4})\s+%s%s" % (
                DAYS_PAT,
                MONTHS_PAT,
                TIME_PAT,
                TZ_PAT,
            )
            n = self._group_index
            self._type_conversions[group] = partial(
                date_convert, dmy=n + 3, hms=n + 5, tz=n + 8
            )
            self._group_index += 8
        elif type == "th":
            # slight flexibility here from the stock Apache format
            s = r"(\d{1,2}[-/]%s[-/]\d{4}):%s%s" % (MONTHS_PAT, TIME_PAT, TZ_PAT)
            n = self._group_index
            self._type_conversions[group] = partial(
                date_convert, dmy=n + 1, hms=n + 3, tz=n + 6
            )
            self._group_index += 6
        elif type == "tc":
            s = r"(%s)\s+%s\s+(\d{1,2})\s+%s\s+(\d{4})" % (
                DAYS_PAT,
                MONTHS_PAT,
                TIME_PAT,
            )
            n = self._group_index
            self._type_conversions[group] = partial(
                date_convert, d_m_y=(n + 4, n + 3, n + 8), hms=n + 5
            )
            self._group_index += 8
        elif type == "tt":
            s = r"%s?%s?%s?" % (TIME_PAT, AM_PAT, TZ_PAT)
            n = self._group_index
            self._type_conversions[group] = partial(
                date_convert, hms=n + 1, am=n + 4, tz=n + 5
            )
            self._group_index += 5
        elif type == "ts":
            s = r"%s(\s+)(\d+)(\s+)(\d{1,2}:\d{1,2}:\d{1,2})?" % MONTHS_PAT
            n = self._group_index
            self._type_conversions[group] = partial(
                date_convert, mm=n + 1, dd=n + 3, hms=n + 5
            )
            self._group_index += 5
        elif type == "l":
            s = r"[A-Za-z]+"
        elif type:
            s = r"\%s+" % type
        elif format.get("precision"):
            if format.get("width"):
                s = r".{%s,%s}?" % (format["width"], format["precision"])
            else:
                s = r".{1,%s}?" % format["precision"]
        elif format.get("width"):
            s = r".{%s,}?" % format["width"]
        else:
            s = r".+?"

        align = format["align"]
        fill = format["fill"]

        # handle some numeric-specific things like fill and sign
        if is_numeric:
            # prefix with something (align "=" trumps zero)
            if align == "=":
                # special case - align "=" acts like the zero above but with
                # configurable fill defaulting to "0"
                if not fill:
                    fill = "0"
                s = r"%s*" % fill + s

            # allow numbers to be prefixed with a sign
            s = r"[-+ ]?" + s

        if not fill:
            fill = " "

        # Place into a group now - this captures the value we want to keep.
        # Everything else from now is just padding to be stripped off
        if wrap:
            s = wrap % s
            self._group_index += 1

        if format["width"]:
            # all we really care about is that if the format originally
            # specified a width then there will probably be padding - without
            # an explicit alignment that'll mean right alignment with spaces
            # padding
            if not align:
                align = ">"

        if fill in r".\+?*[](){}^$":
            fill = "\\" + fill

        # align "=" has been handled
        if align == "<":
            s = "%s%s*" % (s, fill)
        elif align == ">":
            s = "%s*%s" % (fill, s)
        elif align == "^":
            s = "%s*%s%s*" % (fill, s, fill)

        return s


class Result(object):
    """The result of a parse() or search().

    Fixed results may be looked up using `result[index]`.
    Slices of fixed results may also be looked up.

    Named results may be looked up using `result['name']`.

    Named results may be tested for existence using `'name' in result`.
    """

    def __init__(self, fixed, named, spans):
        self.fixed = fixed
        self.named = named
        self.spans = spans

    def __getitem__(self, item):
        if isinstance(item, (int, slice)):
            return self.fixed[item]
        return self.named[item]

    def __repr__(self):
        return "<%s %r %r>" % (self.__class__.__name__, self.fixed, self.named)

    def __contains__(self, name):
        return name in self.named


class Match(object):
    """The result of a parse() or search() if no results are generated.

    This class is only used to expose internal used regex match objects
    to the user and use them for external Parser.evaluate_result calls.
    """

    def __init__(self, parser, match):
        self.parser = parser
        self.match = match

    def evaluate_result(self):
        """Generate results for this Match"""
        return self.parser.evaluate_result(self.match)


class ResultIterator(object):
    """The result of a findall() operation.

    Each element is a Result instance.
    """

    def __init__(self, parser, string, pos, endpos, evaluate_result=True):
        self.parser = parser
        self.string = string
        self.pos = pos
        self.endpos = endpos
        self.evaluate_result = evaluate_result

    def __iter__(self):
        return self

    def __next__(self):
        m = self.parser._search_re.search(self.string, self.pos, self.endpos)
        if m is None:
            raise StopIteration()
        self.pos = m.end()

        if self.evaluate_result:
            return self.parser.evaluate_result(m)
        else:
            return Match(self.parser, m)

    # pre-py3k compat
    next = __next__


def parse(format, string, extra_types=None, evaluate_result=True, case_sensitive=False):
    """Using "format" attempt to pull values from "string".

    The format must match the string contents exactly. If the value
    you're looking for is instead just a part of the string use
    search().

    If ``evaluate_result`` is True the return value will be an Result instance with two attributes:

     .fixed - tuple of fixed-position values from the string
     .named - dict of named values from the string

    If ``evaluate_result`` is False the return value will be a Match instance with one method:

     .evaluate_result() - This will return a Result instance like you would get
                          with ``evaluate_result`` set to True

    The default behaviour is to match strings case insensitively. You may match with
    case by specifying case_sensitive=True.

    If the format is invalid a ValueError will be raised.

    See the module documentation for the use of "extra_types".

    In the case there is no match parse() will return None.
    """
    p = Parser(format, extra_types=extra_types, case_sensitive=case_sensitive)
    return p.parse(string, evaluate_result=evaluate_result)


def search(
    format,
    string,
    pos=0,
    endpos=None,
    extra_types=None,
    evaluate_result=True,
    case_sensitive=False,
):
    """Search "string" for the first occurrence of "format".

    The format may occur anywhere within the string. If
    instead you wish for the format to exactly match the string
    use parse().

    Optionally start the search at "pos" character index and limit the search
    to a maximum index of endpos - equivalent to search(string[:endpos]).

    If ``evaluate_result`` is True the return value will be an Result instance with two attributes:

     .fixed - tuple of fixed-position values from the string
     .named - dict of named values from the string

    If ``evaluate_result`` is False the return value will be a Match instance with one method:

     .evaluate_result() - This will return a Result instance like you would get
                          with ``evaluate_result`` set to True

    The default behaviour is to match strings case insensitively. You may match with
    case by specifying case_sensitive=True.

    If the format is invalid a ValueError will be raised.

    See the module documentation for the use of "extra_types".

    In the case there is no match parse() will return None.
    """
    p = Parser(format, extra_types=extra_types, case_sensitive=case_sensitive)
    return p.search(string, pos, endpos, evaluate_result=evaluate_result)


def findall(
    format,
    string,
    pos=0,
    endpos=None,
    extra_types=None,
    evaluate_result=True,
    case_sensitive=False,
):
    """Search "string" for all occurrences of "format".

    You will be returned an iterator that holds Result instances
    for each format match found.

    Optionally start the search at "pos" character index and limit the search
    to a maximum index of endpos - equivalent to search(string[:endpos]).

    If ``evaluate_result`` is True each returned Result instance has two attributes:

     .fixed - tuple of fixed-position values from the string
     .named - dict of named values from the string

    If ``evaluate_result`` is False each returned value is a Match instance with one method:

     .evaluate_result() - This will return a Result instance like you would get
                          with ``evaluate_result`` set to True

    The default behaviour is to match strings case insensitively. You may match with
    case by specifying case_sensitive=True.

    If the format is invalid a ValueError will be raised.

    See the module documentation for the use of "extra_types".
    """
    p = Parser(format, extra_types=extra_types, case_sensitive=case_sensitive)
    return p.findall(string, pos, endpos, evaluate_result=evaluate_result)


def compile(format, extra_types=None, case_sensitive=False):
    """Create a Parser instance to parse "format".

    The resultant Parser has a method .parse(string) which
    behaves in the same manner as parse(format, string).

    The default behaviour is to match strings case insensitively. You may match with
    case by specifying case_sensitive=True.

    Use this function if you intend to parse many strings
    with the same format.

    See the module documentation for the use of "extra_types".

    Returns a Parser instance.
    """
    return Parser(format, extra_types=extra_types, case_sensitive=case_sensitive)


# Copyright (c) 2012-2020 Richard Jones <richard@python.org>
#
# Permission is hereby granted, free of charge, to any person obtaining a copy
# of this software and associated documentation files (the "Software"), to deal
# in the Software without restriction, including without limitation the rights
# to use, copy, modify, merge, publish, distribute, sublicense, and/or sell
# copies of the Software, and to permit persons to whom the Software is
# furnished to do so, subject to the following conditions:
#
#  The above copyright notice and this permission notice shall be included in
#  all copies or substantial portions of the Software.
#
# THE SOFTWARE IS PROVIDED "AS IS", WITHOUT WARRANTY OF ANY KIND, EXPRESS OR
# IMPLIED, INCLUDING BUT NOT LIMITED TO THE WARRANTIES OF MERCHANTABILITY,
# FITNESS FOR A PARTICULAR PURPOSE AND NONINFRINGEMENT. IN NO EVENT SHALL THE
# AUTHORS OR COPYRIGHT HOLDERS BE LIABLE FOR ANY CLAIM, DAMAGES OR OTHER
# LIABILITY, WHETHER IN AN ACTION OF CONTRACT, TORT OR OTHERWISE, ARISING FROM,
# OUT OF OR IN CONNECTION WITH THE SOFTWARE OR THE USE OR OTHER DEALINGS IN THE
# SOFTWARE.

# vim: set filetype=python ts=4 sw=4 et si tw=75<|MERGE_RESOLUTION|>--- conflicted
+++ resolved
@@ -363,13 +363,8 @@
 
     # the rest is the type, if present
     type = format
-<<<<<<< HEAD
     if type and type not in ALLOWED_TYPES and type not in extra_types and "%Y" not in type and "%y" not in type:
-        raise ValueError('format spec %r not recognised' % type)
-=======
-    if type and type not in ALLOWED_TYPES and type not in extra_types:
         raise ValueError("format spec %r not recognised" % type)
->>>>>>> 29e5f8e2
 
     return locals()
 
@@ -711,16 +706,11 @@
             self._type_conversions[
                 group
             ] = int_convert()  # do not specify number base, determine it automatically
-<<<<<<< HEAD
         elif "%Y" in type or "%y" in type:
             s = get_regex_for_datetime_format(type)
             self._type_conversions[group] = lambda x, _: datetime.strptime(x, type)
-        elif type == 'ti':
-            s = r'(\d{4}-\d\d-\d\d)((\s+|T)%s)?(Z|\s*[-+]\d\d:?\d\d)?' % TIME_PAT
-=======
         elif type == "ti":
             s = r"(\d{4}-\d\d-\d\d)((\s+|T)%s)?(Z|\s*[-+]\d\d:?\d\d)?" % TIME_PAT
->>>>>>> 29e5f8e2
             n = self._group_index
             self._type_conversions[group] = partial(
                 date_convert, ymd=n + 1, hms=n + 4, tz=n + 7
