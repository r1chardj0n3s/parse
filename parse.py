from __future__ import absolute_import

__version__ = "1.20.0"

# yes, I now have two problems
import re
import sys
from datetime import datetime, time, tzinfo, timedelta
from decimal import Decimal
from functools import partial
import logging

__all__ = "parse search findall with_pattern".split()

log = logging.getLogger(__name__)


def with_pattern(pattern, regex_group_count=None):
    r"""Attach a regular expression pattern matcher to a custom type converter
    function.

    This annotates the type converter with the :attr:`pattern` attribute.

    EXAMPLE:
        >>> import parse
        >>> @parse.with_pattern(r"\d+")
        ... def parse_number(text):
        ...     return int(text)

    is equivalent to:

        >>> def parse_number(text):
        ...     return int(text)
        >>> parse_number.pattern = r"\d+"

    :param pattern: regular expression pattern (as text)
    :param regex_group_count: Indicates how many regex-groups are in pattern.
    :return: wrapped function
    """

    def decorator(func):
        func.pattern = pattern
        func.regex_group_count = regex_group_count
        return func

    return decorator


class int_convert:
    """Convert a string to an integer.

    The string may start with a sign.

    It may be of a base other than 2, 8, 10 or 16.

    If base isn't specified, it will be detected automatically based
    on a string format. When string starts with a base indicator, 0#nnnn,
    it overrides the default base of 10.

    It may also have other non-numeric characters that we can ignore.
    """

    CHARS = "0123456789abcdefghijklmnopqrstuvwxyz"

    def __init__(self, base=None):
        self.base = base

    def __call__(self, string, match):
        if string[0] == "-":
            sign = -1
            number_start = 1
        elif string[0] == "+":
            sign = 1
            number_start = 1
        else:
            sign = 1
            number_start = 0

        base = self.base
        # If base wasn't specified, detect it automatically
        if base is None:
            # Assume decimal number, unless different base is detected
            base = 10

            # For number formats starting with 0b, 0o, 0x, use corresponding base ...
            if string[number_start] == "0" and len(string) - number_start > 2:
                if string[number_start + 1] in "bB":
                    base = 2
                elif string[number_start + 1] in "oO":
                    base = 8
                elif string[number_start + 1] in "xX":
                    base = 16

        chars = int_convert.CHARS[:base]
        string = re.sub("[^%s]" % chars, "", string.lower())
        return sign * int(string, base)


class convert_first:
    """Convert the first element of a pair.
    This equivalent to lambda s,m: converter(s). But unlike a lambda function, it can be pickled
    """

    def __init__(self, converter):
        self.converter = converter

    def __call__(self, string, match):
        return self.converter(string)


def percentage(string, match):
    return float(string[:-1]) / 100.0


class FixedTzOffset(tzinfo):
    """Fixed offset in minutes east from UTC."""

    ZERO = timedelta(0)

    def __init__(self, offset, name):
        self._offset = timedelta(minutes=offset)
        self._name = name

    def __repr__(self):
        return "<%s %s %s>" % (self.__class__.__name__, self._name, self._offset)

    def utcoffset(self, dt):
        return self._offset

    def tzname(self, dt):
        return self._name

    def dst(self, dt):
        return self.ZERO

    def __eq__(self, other):
        if not isinstance(other, FixedTzOffset):
            return False
        return self._name == other._name and self._offset == other._offset


MONTHS_MAP = dict(
    Jan=1,
    January=1,
    Feb=2,
    February=2,
    Mar=3,
    March=3,
    Apr=4,
    April=4,
    May=5,
    Jun=6,
    June=6,
    Jul=7,
    July=7,
    Aug=8,
    August=8,
    Sep=9,
    September=9,
    Oct=10,
    October=10,
    Nov=11,
    November=11,
    Dec=12,
    December=12,
)
DAYS_PAT = r"(Mon|Tue|Wed|Thu|Fri|Sat|Sun)"
MONTHS_PAT = r"(Jan|Feb|Mar|Apr|May|Jun|Jul|Aug|Sep|Oct|Nov|Dec)"
ALL_MONTHS_PAT = r"(%s)" % "|".join(MONTHS_MAP)
TIME_PAT = r"(\d{1,2}:\d{1,2}(:\d{1,2}(\.\d+)?)?)"
AM_PAT = r"(\s+[AP]M)"
TZ_PAT = r"(\s+[-+]\d\d?:?\d\d)"


def date_convert(
    string,
    match,
    ymd=None,
    mdy=None,
    dmy=None,
    d_m_y=None,
    hms=None,
    am=None,
    tz=None,
    mm=None,
    dd=None,
):
    """Convert the incoming string containing some date / time info into a
    datetime instance.
    """
    groups = match.groups()
    time_only = False
    if mm and dd:
        y = datetime.today().year
        m = groups[mm]
        d = groups[dd]
    elif ymd is not None:
        y, m, d = re.split(r"[-/\s]", groups[ymd])
    elif mdy is not None:
        m, d, y = re.split(r"[-/\s]", groups[mdy])
    elif dmy is not None:
        d, m, y = re.split(r"[-/\s]", groups[dmy])
    elif d_m_y is not None:
        d, m, y = d_m_y
        d = groups[d]
        m = groups[m]
        y = groups[y]
    else:
        time_only = True

    H = M = S = u = 0
    if hms is not None and groups[hms]:
        t = groups[hms].split(":")
        if len(t) == 2:
            H, M = t
        else:
            H, M, S = t
            if "." in S:
                S, u = S.split(".")
                u = int(float("." + u) * 1000000)
            S = int(S)
        H = int(H)
        M = int(M)

    if am is not None:
        am = groups[am]
        if am:
            am = am.strip()
        if am == "AM" and H == 12:
            # correction for "12" hour functioning as "0" hour: 12:15 AM = 00:15 by 24 hr clock
            H -= 12
        elif am == "PM" and H == 12:
            # no correction needed: 12PM is midday, 12:00 by 24 hour clock
            pass
        elif am == "PM":
            H += 12

    if tz is not None:
        tz = groups[tz]
    if tz == "Z":
        tz = FixedTzOffset(0, "UTC")
    elif tz:
        tz = tz.strip()
        if tz.isupper():
            # TODO use the awesome python TZ module?
            pass
        else:
            sign = tz[0]
            if ":" in tz:
                tzh, tzm = tz[1:].split(":")
            elif len(tz) == 4:  # 'snnn'
                tzh, tzm = tz[1], tz[2:4]
            else:
                tzh, tzm = tz[1:3], tz[3:5]
            offset = int(tzm) + int(tzh) * 60
            if sign == "-":
                offset = -offset
            tz = FixedTzOffset(offset, tz)

    if time_only:
        d = time(H, M, S, u, tzinfo=tz)
    else:
        y = int(y)
        if m.isdigit():
            m = int(m)
        else:
            m = MONTHS_MAP[m]
        d = int(d)
        d = datetime(y, m, d, H, M, S, u, tzinfo=tz)

    return d


<<<<<<< HEAD
dt_format_to_regex = {symbol: "[0-9]{2}" for symbol in "yMS"}
dt_format_to_regex.update({symbol: "[0-9]{1,2}" for symbol in "mdIUWH"})

=======
dt_format_to_regex = {symbol: "[0-9]{2}" for symbol in "ymdIMSUW"}
dt_format_to_regex.update({"-" + symbol: "[0-9]{1,2}" for symbol in "ymdIMS"})
>>>>>>> f71aa7ac
dt_format_to_regex.update(
    {
        "a": "(?:Sun|Mon|Tue|Wed|Thu|Fri|Sat)",
        "A": "(?:Sunday|Monday|Tuesday|Wednesday|Thursday|Friday|Saturday)",
        "Y": "[0-9]{4}",
        "B": "(?:January|February|March|April|May|June|July|August|September|October|November|December)",
        "b": "(?:Jan|Feb|Mar|Apr|May|Jun|Jul|Aug|Sep|Oct|Nov|Dec)",
        "f": "[0-9]{6}",
        "p": "(?:AM|PM)",
        "z": "[+|-][0-9]{2}(:?[0-9]{2})?(:?[0-9]{2})?",
        "j": "[0-9]{3}",
        "-j": "[0-9]{1,3}",
    }
)

# Compile a regular expression pattern that matches any date/time format symbol.
dt_format_symbols_re = re.compile(
    "|".join(re.escape("%{}".format(k)) for k in dt_format_to_regex)
)


def get_regex_for_datetime_format(format_):
    """
    Generate a regex pattern for a given datetime format string.

    Parameters:
        format_ (str): The datetime format string.

    Returns:
        str: A regex pattern corresponding to the datetime format string.
    """
    # Replace all format symbols with their regex patterns.
    return dt_format_symbols_re.sub(
        lambda m: dt_format_to_regex[m.group(0)[1:]], format_
    )


class TooManyFields(ValueError):
    pass


class RepeatedNameError(ValueError):
    pass


# note: {} are handled separately
# note: I don't use r'' here because Sublime Text 2 syntax highlight has a fit
REGEX_SAFETY = re.compile(r"([?\\\\.[\]()*+\^$!\|])")

# allowed field types
ALLOWED_TYPES = set(list("nbox%fFegwWdDsSl") + ["t" + c for c in "ieahgcts"])


def extract_format(format, extra_types):
    """Pull apart the format [[fill]align][sign][0][width][.precision][type]"""
    fill = align = None
    if format[0] in "<>=^":
        align = format[0]
        format = format[1:]
    elif len(format) > 1 and format[1] in "<>=^":
        fill = format[0]
        align = format[1]
        format = format[2:]

    if format.startswith(("+", "-", " ")):
        format = format[1:]

    zero = False
    if format and format[0] == "0":
        zero = True
        format = format[1:]

    width = ""
    while format:
        if not format[0].isdigit():
            break
        width += format[0]
        format = format[1:]

    if format.startswith("."):
        # Precision isn't needed but we need to capture it so that
        # the ValueError isn't raised.
        format = format[1:]  # drop the '.'
        precision = ""
        while format:
            if not format[0].isdigit():
                break
            precision += format[0]
            format = format[1:]

    # the rest is the type, if present
    type = format
    if (
        type
        and type not in ALLOWED_TYPES
        and type not in extra_types
        and not any("%" + x in type for x in "YyHIMSf")
    ):
        raise ValueError("format spec %r not recognised" % type)

    return locals()


PARSE_RE = re.compile(r"""({{|}}|{\w*(?:(?:\.\w+)|(?:\[[^\]]+\]))*(?::[^}]+)?})""")


class Parser(object):
    """Encapsulate a format string that may be used to parse other strings."""

    def __init__(self, format, extra_types=None, case_sensitive=False):
        # a mapping of a name as in {hello.world} to a regex-group compatible
        # name, like hello__world Its used to prevent the transformation of
        # name-to-group and group to name to fail subtly, such as in:
        # hello_.world-> hello___world->hello._world
        self._group_to_name_map = {}
        # also store the original field name to group name mapping to allow
        # multiple instances of a name in the format string
        self._name_to_group_map = {}
        # and to sanity check the repeated instances store away the first
        # field type specification for the named field
        self._name_types = {}

        self._format = format
        if extra_types is None:
            extra_types = {}
        self._extra_types = extra_types
        if case_sensitive:
            self._re_flags = re.DOTALL
        else:
            self._re_flags = re.IGNORECASE | re.DOTALL
        self._fixed_fields = []
        self._named_fields = []
        self._group_index = 0
        self._type_conversions = {}
        self._expression = self._generate_expression()
        self.__search_re = None
        self.__match_re = None

        log.debug("format %r -> %r", format, self._expression)

    def __repr__(self):
        if len(self._format) > 20:
            return "<%s %r>" % (self.__class__.__name__, self._format[:17] + "...")
        return "<%s %r>" % (self.__class__.__name__, self._format)

    @property
    def _search_re(self):
        if self.__search_re is None:
            try:
                self.__search_re = re.compile(self._expression, self._re_flags)
            except AssertionError:
                # access error through sys to keep py3k and backward compat
                e = str(sys.exc_info()[1])
                if e.endswith("this version only supports 100 named groups"):
                    raise TooManyFields(
                        "sorry, you are attempting to parse too many complex fields"
                    )
        return self.__search_re

    @property
    def _match_re(self):
        if self.__match_re is None:
            expression = r"\A%s\Z" % self._expression
            try:
                self.__match_re = re.compile(expression, self._re_flags)
            except AssertionError:
                # access error through sys to keep py3k and backward compat
                e = str(sys.exc_info()[1])
                if e.endswith("this version only supports 100 named groups"):
                    raise TooManyFields(
                        "sorry, you are attempting to parse too many complex fields"
                    )
            except re.error:
                raise NotImplementedError(
                    "Group names (e.g. (?P<name>) can "
                    "cause failure, as they are not escaped properly: '%s'" % expression
                )
        return self.__match_re

    @property
    def named_fields(self):
        return self._named_fields.copy()

    @property
    def fixed_fields(self):
        return self._fixed_fields.copy()

    def parse(self, string, evaluate_result=True):
        """Match my format to the string exactly.

        Return a Result or Match instance or None if there's no match.
        """
        m = self._match_re.match(string)
        if m is None:
            return None

        if evaluate_result:
            return self.evaluate_result(m)
        else:
            return Match(self, m)

    def search(self, string, pos=0, endpos=None, evaluate_result=True):
        """Search the string for my format.

        Optionally start the search at "pos" character index and limit the
        search to a maximum index of endpos - equivalent to
        search(string[:endpos]).

        If the ``evaluate_result`` argument is set to ``False`` a
        Match instance is returned instead of the actual Result instance.

        Return either a Result instance or None if there's no match.
        """
        if endpos is None:
            endpos = len(string)
        m = self._search_re.search(string, pos, endpos)
        if m is None:
            return None

        if evaluate_result:
            return self.evaluate_result(m)
        else:
            return Match(self, m)

    def findall(
        self, string, pos=0, endpos=None, extra_types=None, evaluate_result=True
    ):
        """Search "string" for all occurrences of "format".

        Optionally start the search at "pos" character index and limit the
        search to a maximum index of endpos - equivalent to
        search(string[:endpos]).

        Returns an iterator that holds Result or Match instances for each format match
        found.
        """
        if endpos is None:
            endpos = len(string)
        return ResultIterator(
            self, string, pos, endpos, evaluate_result=evaluate_result
        )

    def _expand_named_fields(self, named_fields):
        result = {}
        for field, value in named_fields.items():
            # split 'aaa[bbb][ccc]...' into 'aaa' and '[bbb][ccc]...'
            n = field.find("[")
            if n == -1:
                basename, subkeys = field, ""
            else:
                basename, subkeys = field[:n], field[n:]

            # create nested dictionaries {'aaa': {'bbb': {'ccc': ...}}}
            d = result
            k = basename

            if subkeys:
                for subkey in re.findall(r"\[[^\]]+\]", subkeys):
                    d = d.setdefault(k, {})
                    k = subkey[1:-1]

            # assign the value to the last key
            d[k] = value

        return result

    def evaluate_result(self, m):
        """Generate a Result instance for the given regex match object"""
        # ok, figure the fixed fields we've pulled out and type convert them
        fixed_fields = list(m.groups())
        for n in self._fixed_fields:
            if n in self._type_conversions:
                fixed_fields[n] = self._type_conversions[n](fixed_fields[n], m)
        fixed_fields = tuple(fixed_fields[n] for n in self._fixed_fields)

        # grab the named fields, converting where requested
        groupdict = m.groupdict()
        named_fields = {}
        name_map = {}
        for k in self._named_fields:
            korig = self._group_to_name_map[k]
            name_map[korig] = k
            if k in self._type_conversions:
                value = self._type_conversions[k](groupdict[k], m)
            else:
                value = groupdict[k]

            named_fields[korig] = value

        # now figure the match spans
        spans = dict((n, m.span(name_map[n])) for n in named_fields)
        spans.update((i, m.span(n + 1)) for i, n in enumerate(self._fixed_fields))

        # and that's our result
        return Result(fixed_fields, self._expand_named_fields(named_fields), spans)

    def _regex_replace(self, match):
        return "\\" + match.group(1)

    def _generate_expression(self):
        # turn my _format attribute into the _expression attribute
        e = []
        for part in PARSE_RE.split(self._format):
            if not part:
                continue
            elif part == "{{":
                e.append(r"\{")
            elif part == "}}":
                e.append(r"\}")
            elif part[0] == "{" and part[-1] == "}":
                # this will be a braces-delimited field to handle
                e.append(self._handle_field(part))
            else:
                # just some text to match
                e.append(REGEX_SAFETY.sub(self._regex_replace, part))
        return "".join(e)

    def _to_group_name(self, field):
        # return a version of field which can be used as capture group, even
        # though it might contain '.'
        group = field.replace(".", "_").replace("[", "_").replace("]", "_")

        # make sure we don't collide ("a.b" colliding with "a_b")
        n = 1
        while group in self._group_to_name_map:
            n += 1
            if "." in field:
                group = field.replace(".", "_" * n)
            elif "_" in field:
                group = field.replace("_", "_" * n)
            else:
                raise KeyError("duplicated group name %r" % (field,))

        # save off the mapping
        self._group_to_name_map[group] = field
        self._name_to_group_map[field] = group
        return group

    def _handle_field(self, field):
        # first: lose the braces
        field = field[1:-1]

        # now figure whether this is an anonymous or named field, and whether
        # there's any format specification
        format = ""

        if ":" in field:
            name, format = field.split(":", 1)
        else:
            name = field

        # This *should* be more flexible, but parsing complicated structures
        # out of the string is hard (and not necessarily useful) ... and I'm
        # being lazy. So for now `identifier` is "anything starting with a
        # letter" and digit args don't get attribute or element stuff.
        if name and name[0].isalpha():
            if name in self._name_to_group_map:
                if self._name_types[name] != format:
                    raise RepeatedNameError(
                        'field type %r for field "%s" '
                        "does not match previous seen type %r"
                        % (format, name, self._name_types[name])
                    )
                group = self._name_to_group_map[name]
                # match previously-seen value
                return r"(?P=%s)" % group
            else:
                group = self._to_group_name(name)
                self._name_types[name] = format
            self._named_fields.append(group)
            # this will become a group, which must not contain dots
            wrap = r"(?P<%s>%%s)" % group
        else:
            self._fixed_fields.append(self._group_index)
            wrap = r"(%s)"
            group = self._group_index

        # simplest case: no type specifier ({} or {name})
        if not format:
            self._group_index += 1
            return wrap % r".+?"

        # decode the format specification
        format = extract_format(format, self._extra_types)

        # figure type conversions, if any
        type = format["type"]
        is_numeric = type and type in "n%fegdobx"
        if type in self._extra_types:
            type_converter = self._extra_types[type]
            s = getattr(type_converter, "pattern", r".+?")
            regex_group_count = getattr(type_converter, "regex_group_count", 0)
            if regex_group_count is None:
                regex_group_count = 0
            self._group_index += regex_group_count
            self._type_conversions[group] = convert_first(type_converter)
        elif type == "n":
            s = r"\d{1,3}([,.]\d{3})*"
            self._group_index += 1
            self._type_conversions[group] = int_convert(10)
        elif type == "b":
            s = r"(0[bB])?[01]+"
            self._type_conversions[group] = int_convert(2)
            self._group_index += 1
        elif type == "o":
            s = r"(0[oO])?[0-7]+"
            self._type_conversions[group] = int_convert(8)
            self._group_index += 1
        elif type == "x":
            s = r"(0[xX])?[0-9a-fA-F]+"
            self._type_conversions[group] = int_convert(16)
            self._group_index += 1
        elif type == "%":
            s = r"\d+(\.\d+)?%"
            self._group_index += 1
            self._type_conversions[group] = percentage
        elif type == "f":
            s = r"\d*\.\d+"
            self._type_conversions[group] = convert_first(float)
        elif type == "F":
            s = r"\d*\.\d+"
            self._type_conversions[group] = convert_first(Decimal)
        elif type == "e":
            s = r"\d*\.\d+[eE][-+]?\d+|nan|NAN|[-+]?inf|[-+]?INF"
            self._type_conversions[group] = convert_first(float)
        elif type == "g":
            s = r"\d+(\.\d+)?([eE][-+]?\d+)?|nan|NAN|[-+]?inf|[-+]?INF"
            self._group_index += 2
            self._type_conversions[group] = convert_first(float)
        elif type == "d":
            if format.get("width"):
                width = r"{1,%s}" % int(format["width"])
            else:
                width = "+"
            s = r"\d{w}|[-+ ]?0[xX][0-9a-fA-F]{w}|[-+ ]?0[bB][01]{w}|[-+ ]?0[oO][0-7]{w}".format(
                w=width
            )
            self._type_conversions[
                group
            ] = int_convert()  # do not specify number base, determine it automatically
        elif any("%" + x in type for x in "YyHIMSf"):
            s = get_regex_for_datetime_format(type)
            if "%y" in type or "%Y" in type:
                self._type_conversions[group] = lambda x, _: datetime.strptime(x, type)
            else:
                self._type_conversions[group] = lambda x, _: datetime.strptime(
                    x, type
                ).time()
        elif type == "ti":
            s = r"(\d{4}-\d\d-\d\d)((\s+|T)%s)?(Z|\s*[-+]\d\d:?\d\d)?" % TIME_PAT
            n = self._group_index
            self._type_conversions[group] = partial(
                date_convert, ymd=n + 1, hms=n + 4, tz=n + 7
            )
            self._group_index += 7
        elif type == "tg":
            s = r"(\d{1,2}[-/](\d{1,2}|%s)[-/]\d{4})(\s+%s)?%s?%s?" % (
                ALL_MONTHS_PAT,
                TIME_PAT,
                AM_PAT,
                TZ_PAT,
            )
            n = self._group_index
            self._type_conversions[group] = partial(
                date_convert, dmy=n + 1, hms=n + 5, am=n + 8, tz=n + 9
            )
            self._group_index += 9
        elif type == "ta":
            s = r"((\d{1,2}|%s)[-/]\d{1,2}[-/]\d{4})(\s+%s)?%s?%s?" % (
                ALL_MONTHS_PAT,
                TIME_PAT,
                AM_PAT,
                TZ_PAT,
            )
            n = self._group_index
            self._type_conversions[group] = partial(
                date_convert, mdy=n + 1, hms=n + 5, am=n + 8, tz=n + 9
            )
            self._group_index += 9
        elif type == "te":
            # this will allow microseconds through if they're present, but meh
            s = r"(%s,\s+)?(\d{1,2}\s+%s\s+\d{4})\s+%s%s" % (
                DAYS_PAT,
                MONTHS_PAT,
                TIME_PAT,
                TZ_PAT,
            )
            n = self._group_index
            self._type_conversions[group] = partial(
                date_convert, dmy=n + 3, hms=n + 5, tz=n + 8
            )
            self._group_index += 8
        elif type == "th":
            # slight flexibility here from the stock Apache format
            s = r"(\d{1,2}[-/]%s[-/]\d{4}):%s%s" % (MONTHS_PAT, TIME_PAT, TZ_PAT)
            n = self._group_index
            self._type_conversions[group] = partial(
                date_convert, dmy=n + 1, hms=n + 3, tz=n + 6
            )
            self._group_index += 6
        elif type == "tc":
            s = r"(%s)\s+%s\s+(\d{1,2})\s+%s\s+(\d{4})" % (
                DAYS_PAT,
                MONTHS_PAT,
                TIME_PAT,
            )
            n = self._group_index
            self._type_conversions[group] = partial(
                date_convert, d_m_y=(n + 4, n + 3, n + 8), hms=n + 5
            )
            self._group_index += 8
        elif type == "tt":
            s = r"%s?%s?%s?" % (TIME_PAT, AM_PAT, TZ_PAT)
            n = self._group_index
            self._type_conversions[group] = partial(
                date_convert, hms=n + 1, am=n + 4, tz=n + 5
            )
            self._group_index += 5
        elif type == "ts":
            s = r"%s(\s+)(\d+)(\s+)(\d{1,2}:\d{1,2}:\d{1,2})?" % MONTHS_PAT
            n = self._group_index
            self._type_conversions[group] = partial(
                date_convert, mm=n + 1, dd=n + 3, hms=n + 5
            )
            self._group_index += 5
        elif type == "l":
            s = r"[A-Za-z]+"
        elif type:
            s = r"\%s+" % type
        elif format.get("precision"):
            if format.get("width"):
                s = r".{%s,%s}?" % (format["width"], format["precision"])
            else:
                s = r".{1,%s}?" % format["precision"]
        elif format.get("width"):
            s = r".{%s,}?" % format["width"]
        else:
            s = r".+?"

        align = format["align"]
        fill = format["fill"]

        # handle some numeric-specific things like fill and sign
        if is_numeric:
            # prefix with something (align "=" trumps zero)
            if align == "=":
                # special case - align "=" acts like the zero above but with
                # configurable fill defaulting to "0"
                if not fill:
                    fill = "0"
                s = r"%s*" % fill + s

            # allow numbers to be prefixed with a sign
            s = r"[-+ ]?" + s

        if not fill:
            fill = " "

        # Place into a group now - this captures the value we want to keep.
        # Everything else from now is just padding to be stripped off
        if wrap:
            s = wrap % s
            self._group_index += 1

        if format["width"]:
            # all we really care about is that if the format originally
            # specified a width then there will probably be padding - without
            # an explicit alignment that'll mean right alignment with spaces
            # padding
            if not align:
                align = ">"

        if fill in r".\+?*[](){}^$":
            fill = "\\" + fill

        # align "=" has been handled
        if align == "<":
            s = "%s%s*" % (s, fill)
        elif align == ">":
            s = "%s*%s" % (fill, s)
        elif align == "^":
            s = "%s*%s%s*" % (fill, s, fill)

        return s


class Result(object):
    """The result of a parse() or search().

    Fixed results may be looked up using `result[index]`.
    Slices of fixed results may also be looked up.

    Named results may be looked up using `result['name']`.

    Named results may be tested for existence using `'name' in result`.
    """

    def __init__(self, fixed, named, spans):
        self.fixed = fixed
        self.named = named
        self.spans = spans

    def __getitem__(self, item):
        if isinstance(item, (int, slice)):
            return self.fixed[item]
        return self.named[item]

    def __repr__(self):
        return "<%s %r %r>" % (self.__class__.__name__, self.fixed, self.named)

    def __contains__(self, name):
        return name in self.named


class Match(object):
    """The result of a parse() or search() if no results are generated.

    This class is only used to expose internal used regex match objects
    to the user and use them for external Parser.evaluate_result calls.
    """

    def __init__(self, parser, match):
        self.parser = parser
        self.match = match

    def evaluate_result(self):
        """Generate results for this Match"""
        return self.parser.evaluate_result(self.match)


class ResultIterator(object):
    """The result of a findall() operation.

    Each element is a Result instance.
    """

    def __init__(self, parser, string, pos, endpos, evaluate_result=True):
        self.parser = parser
        self.string = string
        self.pos = pos
        self.endpos = endpos
        self.evaluate_result = evaluate_result

    def __iter__(self):
        return self

    def __next__(self):
        m = self.parser._search_re.search(self.string, self.pos, self.endpos)
        if m is None:
            raise StopIteration()
        self.pos = m.end()

        if self.evaluate_result:
            return self.parser.evaluate_result(m)
        else:
            return Match(self.parser, m)

    # pre-py3k compat
    next = __next__


def parse(format, string, extra_types=None, evaluate_result=True, case_sensitive=False):
    """Using "format" attempt to pull values from "string".

    The format must match the string contents exactly. If the value
    you're looking for is instead just a part of the string use
    search().

    If ``evaluate_result`` is True the return value will be an Result instance with two attributes:

     .fixed - tuple of fixed-position values from the string
     .named - dict of named values from the string

    If ``evaluate_result`` is False the return value will be a Match instance with one method:

     .evaluate_result() - This will return a Result instance like you would get
                          with ``evaluate_result`` set to True

    The default behaviour is to match strings case insensitively. You may match with
    case by specifying case_sensitive=True.

    If the format is invalid a ValueError will be raised.

    See the module documentation for the use of "extra_types".

    In the case there is no match parse() will return None.
    """
    p = Parser(format, extra_types=extra_types, case_sensitive=case_sensitive)
    return p.parse(string, evaluate_result=evaluate_result)


def search(
    format,
    string,
    pos=0,
    endpos=None,
    extra_types=None,
    evaluate_result=True,
    case_sensitive=False,
):
    """Search "string" for the first occurrence of "format".

    The format may occur anywhere within the string. If
    instead you wish for the format to exactly match the string
    use parse().

    Optionally start the search at "pos" character index and limit the search
    to a maximum index of endpos - equivalent to search(string[:endpos]).

    If ``evaluate_result`` is True the return value will be an Result instance with two attributes:

     .fixed - tuple of fixed-position values from the string
     .named - dict of named values from the string

    If ``evaluate_result`` is False the return value will be a Match instance with one method:

     .evaluate_result() - This will return a Result instance like you would get
                          with ``evaluate_result`` set to True

    The default behaviour is to match strings case insensitively. You may match with
    case by specifying case_sensitive=True.

    If the format is invalid a ValueError will be raised.

    See the module documentation for the use of "extra_types".

    In the case there is no match parse() will return None.
    """
    p = Parser(format, extra_types=extra_types, case_sensitive=case_sensitive)
    return p.search(string, pos, endpos, evaluate_result=evaluate_result)


def findall(
    format,
    string,
    pos=0,
    endpos=None,
    extra_types=None,
    evaluate_result=True,
    case_sensitive=False,
):
    """Search "string" for all occurrences of "format".

    You will be returned an iterator that holds Result instances
    for each format match found.

    Optionally start the search at "pos" character index and limit the search
    to a maximum index of endpos - equivalent to search(string[:endpos]).

    If ``evaluate_result`` is True each returned Result instance has two attributes:

     .fixed - tuple of fixed-position values from the string
     .named - dict of named values from the string

    If ``evaluate_result`` is False each returned value is a Match instance with one method:

     .evaluate_result() - This will return a Result instance like you would get
                          with ``evaluate_result`` set to True

    The default behaviour is to match strings case insensitively. You may match with
    case by specifying case_sensitive=True.

    If the format is invalid a ValueError will be raised.

    See the module documentation for the use of "extra_types".
    """
    p = Parser(format, extra_types=extra_types, case_sensitive=case_sensitive)
    return p.findall(string, pos, endpos, evaluate_result=evaluate_result)


def compile(format, extra_types=None, case_sensitive=False):
    """Create a Parser instance to parse "format".

    The resultant Parser has a method .parse(string) which
    behaves in the same manner as parse(format, string).

    The default behaviour is to match strings case insensitively. You may match with
    case by specifying case_sensitive=True.

    Use this function if you intend to parse many strings
    with the same format.

    See the module documentation for the use of "extra_types".

    Returns a Parser instance.
    """
    return Parser(format, extra_types=extra_types, case_sensitive=case_sensitive)


# Copyright (c) 2012-2020 Richard Jones <richard@python.org>
#
# Permission is hereby granted, free of charge, to any person obtaining a copy
# of this software and associated documentation files (the "Software"), to deal
# in the Software without restriction, including without limitation the rights
# to use, copy, modify, merge, publish, distribute, sublicense, and/or sell
# copies of the Software, and to permit persons to whom the Software is
# furnished to do so, subject to the following conditions:
#
#  The above copyright notice and this permission notice shall be included in
#  all copies or substantial portions of the Software.
#
# THE SOFTWARE IS PROVIDED "AS IS", WITHOUT WARRANTY OF ANY KIND, EXPRESS OR
# IMPLIED, INCLUDING BUT NOT LIMITED TO THE WARRANTIES OF MERCHANTABILITY,
# FITNESS FOR A PARTICULAR PURPOSE AND NONINFRINGEMENT. IN NO EVENT SHALL THE
# AUTHORS OR COPYRIGHT HOLDERS BE LIABLE FOR ANY CLAIM, DAMAGES OR OTHER
# LIABILITY, WHETHER IN AN ACTION OF CONTRACT, TORT OR OTHERWISE, ARISING FROM,
# OUT OF OR IN CONNECTION WITH THE SOFTWARE OR THE USE OR OTHER DEALINGS IN THE
# SOFTWARE.

# vim: set filetype=python ts=4 sw=4 et si tw=75<|MERGE_RESOLUTION|>--- conflicted
+++ resolved
@@ -271,14 +271,8 @@
     return d
 
 
-<<<<<<< HEAD
 dt_format_to_regex = {symbol: "[0-9]{2}" for symbol in "yMS"}
 dt_format_to_regex.update({symbol: "[0-9]{1,2}" for symbol in "mdIUWH"})
-
-=======
-dt_format_to_regex = {symbol: "[0-9]{2}" for symbol in "ymdIMSUW"}
-dt_format_to_regex.update({"-" + symbol: "[0-9]{1,2}" for symbol in "ymdIMS"})
->>>>>>> f71aa7ac
 dt_format_to_regex.update(
     {
         "a": "(?:Sun|Mon|Tue|Wed|Thu|Fri|Sat)",
