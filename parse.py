r'''Parse strings using a specification based on the Python format() syntax.

   ``parse()`` is the opposite of ``format()``

The module is set up to only export ``parse()``, ``search()``, ``findall()``,
and ``with_pattern()`` when ``import *`` is used:

>>> from parse import *

From there it's a simple thing to parse a string:

>>> parse("It's {}, I love it!", "It's spam, I love it!")
<Result ('spam',) {}>
>>> _[0]
'spam'

Or to search a string for some pattern:

>>> search('Age: {:d}\n', 'Name: Rufus\nAge: 42\nColor: red\n')
<Result (42,) {}>

Or find all the occurrences of some pattern in a string:

>>> ''.join(r.fixed[0] for r in findall(">{}<", "<p>the <b>bold</b> text</p>"))
'the bold text'

If you're going to use the same pattern to match lots of strings you can
compile it once:

>>> from parse import compile
>>> p = compile("It's {}, I love it!")
>>> print(p)
<Parser "It's {}, I love it!">
>>> p.parse("It's spam, I love it!")
<Result ('spam',) {}>

("compile" is not exported for ``import *`` usage as it would override the
built-in ``compile()`` function)


Format Syntax
-------------

A basic version of the `Format String Syntax`_ is supported with anonymous
(fixed-position), named and formatted fields::

   {[field name]:[format spec]}

Field names must be a valid Python identifiers, including dotted names;
element indexes imply dictionaries (see below for example).

Numbered fields are also not supported: the result of parsing will include
the parsed fields in the order they are parsed.

The conversion of fields to types other than strings is done based on the
type in the format specification, which mirrors the ``format()`` behaviour.
There are no "!" field conversions like ``format()`` has.

Some simple parse() format string examples:

>>> parse("Bring me a {}", "Bring me a shrubbery")
<Result ('shrubbery',) {}>
>>> r = parse("The {} who say {}", "The knights who say Ni!")
>>> print(r)
<Result ('knights', 'Ni!') {}>
>>> print(r.fixed)
('knights', 'Ni!')
>>> r = parse("Bring out the holy {item}", "Bring out the holy hand grenade")
>>> print(r)
<Result () {'item': 'hand grenade'}>
>>> print(r.named)
{'item': 'hand grenade'}
>>> print(r['item'])
hand grenade

Dotted names and indexes are possible though the application must make
additional sense of the result:

>>> r = parse("Mmm, {food.type}, I love it!", "Mmm, spam, I love it!")
>>> print(r)
<Result () {'food.type': 'spam'}>
>>> print(r.named)
{'food.type': 'spam'}
>>> print(r['food.type'])
spam
>>> r = parse("My quest is {quest[name]}", "My quest is to seek the holy grail!")
>>> print(r)
<Result () {'quest': {'name': 'to seek the holy grail!'}}>
>>> print(r['quest'])
{'name': 'to seek the holy grail!'}
>>> print(r['quest']['name'])
to seek the holy grail!


Format Specification
--------------------

Most often a straight format-less ``{}`` will suffice where a more complex
format specification might have been used.

Most of `format()`'s `Format Specification Mini-Language`_ is supported:

   [[fill]align][0][width][.precision][type]

The differences between `parse()` and `format()` are:

- The align operators will cause spaces (or specified fill character) to be
  stripped from the parsed value. The width is not enforced; it just indicates
  there may be whitespace or "0"s to strip.
- Numeric parsing will automatically handle a "0b", "0o" or "0x" prefix.
  That is, the "#" format character is handled automatically by d, b, o
  and x formats. For "d" any will be accepted, but for the others the correct
  prefix must be present if at all.
- Numeric sign is handled automatically.
- The thousands separator is handled automatically if the "n" type is used.
- The types supported are a slightly different mix to the format() types.  Some
  format() types come directly over: "d", "n", "%", "f", "e", "b", "o" and "x".
  In addition some regular expression character group types "D", "w", "W", "s"
  and "S" are also available.
- The "e" and "g" types are case-insensitive so there is not need for
  the "E" or "G" types.

===== =========================================== ========
Type  Characters Matched                          Output
===== =========================================== ========
 w    Letters and underscore                      str
 W    Non-letter and underscore                   str
 s    Whitespace                                  str
 S    Non-whitespace                              str
 d    Digits (effectively integer numbers)        int
 D    Non-digit                                   str
 n    Numbers with thousands separators (, or .)  int
 %    Percentage (converted to value/100.0)       float
 f    Fixed-point numbers                         float
 e    Floating-point numbers with exponent        float
      e.g. 1.1e-10, NAN (all case insensitive)
 g    General number format (either d, f or e)    float
 b    Binary numbers                              int
 o    Octal numbers                               int
 x    Hexadecimal numbers (lower and upper case)  int
 ti   ISO 8601 format date/time                   datetime
      e.g. 1972-01-20T10:21:36Z ("T" and "Z"
      optional)
 te   RFC2822 e-mail format date/time             datetime
      e.g. Mon, 20 Jan 1972 10:21:36 +1000
 tg   Global (day/month) format date/time         datetime
      e.g. 20/1/1972 10:21:36 AM +1:00
 ta   US (month/day) format date/time             datetime
      e.g. 1/20/1972 10:21:36 PM +10:30
 tc   ctime() format date/time                    datetime
      e.g. Sun Sep 16 01:03:52 1973
 th   HTTP log format date/time                   datetime
      e.g. 21/Nov/2011:00:07:11 +0000
 ts   Linux system log format date/time           datetime
      e.g. Nov  9 03:37:44
 tt   Time                                        time
      e.g. 10:21:36 PM -5:30
===== =========================================== ========

Some examples of typed parsing with ``None`` returned if the typing
does not match:

>>> parse('Our {:d} {:w} are...', 'Our 3 weapons are...')
<Result (3, 'weapons') {}>
>>> parse('Our {:d} {:w} are...', 'Our three weapons are...')
>>> parse('Meet at {:tg}', 'Meet at 1/2/2011 11:00 PM')
<Result (datetime.datetime(2011, 2, 1, 23, 0),) {}>

And messing about with alignment:

>>> parse('with {:>} herring', 'with     a herring')
<Result ('a',) {}>
>>> parse('spam {:^} spam', 'spam    lovely     spam')
<Result ('lovely',) {}>

Note that the "center" alignment does not test to make sure the value is
centered - it just strips leading and trailing whitespace.

Some notes for the date and time types:

- the presence of the time part is optional (including ISO 8601, starting
  at the "T"). A full datetime object will always be returned; the time
  will be set to 00:00:00. You may also specify a time without seconds.
- when a seconds amount is present in the input fractions will be parsed
  to give microseconds.
- except in ISO 8601 the day and month digits may be 0-padded.
- the date separator for the tg and ta formats may be "-" or "/".
- named months (abbreviations or full names) may be used in the ta and tg
  formats in place of numeric months.
- as per RFC 2822 the e-mail format may omit the day (and comma), and the
  seconds but nothing else.
- hours greater than 12 will be happily accepted.
- the AM/PM are optional, and if PM is found then 12 hours will be added
  to the datetime object's hours amount - even if the hour is greater
  than 12 (for consistency.)
- in ISO 8601 the "Z" (UTC) timezone part may be a numeric offset
- timezones are specified as "+HH:MM" or "-HH:MM". The hour may be one or two
  digits (0-padded is OK.) Also, the ":" is optional.
- the timezone is optional in all except the e-mail format (it defaults to
  UTC.)
- named timezones are not handled yet.

Note: attempting to match too many datetime fields in a single parse() will
currently result in a resource allocation issue. A TooManyFields exception
will be raised in this instance. The current limit is about 15. It is hoped
that this limit will be removed one day.

.. _`Format String Syntax`:
  http://docs.python.org/library/string.html#format-string-syntax
.. _`Format Specification Mini-Language`:
  http://docs.python.org/library/string.html#format-specification-mini-language


Result and Match Objects
------------------------

The result of a ``parse()`` and ``search()`` operation is either ``None`` (no match), a
``Result`` instance or a ``Match`` instance if ``evaluate_result`` is False.

The ``Result`` instance has three attributes:

fixed
   A tuple of the fixed-position, anonymous fields extracted from the input.
named
   A dictionary of the named fields extracted from the input.
spans
   A dictionary mapping the names and fixed position indices matched to a
   2-tuple slice range of where the match occurred in the input.
   The span does not include any stripped padding (alignment or width).

The ``Match`` instance has one method:

evaluate_result()
   Generates and returns a ``Result`` instance for this ``Match`` object.



Custom Type Conversions
-----------------------

If you wish to have matched fields automatically converted to your own type you
may pass in a dictionary of type conversion information to ``parse()`` and
``compile()``.

The converter will be passed the field string matched. Whatever it returns
will be substituted in the ``Result`` instance for that field.

Your custom type conversions may override the builtin types if you supply one
with the same identifier.

>>> def shouty(string):
...    return string.upper()
...
>>> parse('{:shouty} world', 'hello world', dict(shouty=shouty))
<Result ('HELLO',) {}>

<<<<<<< HEAD

If the type-converter has the optional ``pattern`` attribute, it is used as
regular expression for better pattern matching (instead of the default one).
You can also use the ``with_pattern(pattern)`` decorator to add this
information to a type-converter function:

>>> import parse
>>> @parse.with_pattern(r'\d+')
... def parse_number(text):
...    return int(text)
>>> assert parse_number.pattern == r'\d+'
>>> schema = 'Answer: {number:Number}'
>>> parse.parse(schema, 'Answer: 42', dict(Number=parse_number))
<Result () {'number': 42}>
>>> _ = parse.parse(schema, 'Answer: Alice', dict(Number=parse_number))
>>> assert _ is None, "EXPECT MISMATCH"
=======
If the type converter has the optional ``pattern`` attribute, it is used as
regular expression for better pattern matching (instead of the default one).

>>> def parse_number(text):
...    return int(text)
>>> parse_number.pattern = r'\d+'
>>> parse('Answer: {number:Number}', 'Answer: 42', dict(Number=parse_number))
<Result () {'number': 42}>
>>> _ = parse('Answer: {:Number}', 'Answer: Alice', dict(Number=parse_number))
>>> assert _ is None, "MISMATCH"

You can also use the ``with_pattern(pattern)`` decorator to add this
information to a type converter function:

>>> from parse import with_pattern
>>> @with_pattern(r'\d+')
... def parse_number(text):
...    return int(text)
>>> parse('Answer: {number:Number}', 'Answer: 42', dict(Number=parse_number))
<Result () {'number': 42}>

A more complete example of a custom type might be:

>>> yesno_mapping = {
...     "yes":  True,   "no":    False,
...     "on":   True,   "off":   False,
...     "true": True,   "false": False,
... }
>>> @with_pattern(r"|".join(yesno_mapping))
... def parse_yesno(text):
...     return yesno_mapping[text.lower()]

>>>>>>> 13edfba1

----

**Unreleased Changes**:

- Add optional cardinality field support after type field in parse expressions.
- Add Cardinality, TypeBuilder classes to support different cardinality.
- Add parse_type module to simplify type creation for common use cases.
- Add with_pattern() decorator for type-converter functions.
- Add support for optional 'pattern' attribute in user-defined types.

**Version history (in brief)**:

- 1.8.2 clarify message on invalid format specs (thanks Rick Teachey)
- 1.8.1 ensure bare hexadecimal digits are not matched
- 1.8.0 support manual control over result evaluation (thanks Timo Furrer)
- 1.7.0 parse dict fields (thanks Mark Visser) and adapted to allow
  more than 100 re groups in Python 3.5+ (thanks David King)
- 1.6.6 parse Linux system log dates (thanks Alex Cowan)
- 1.6.5 handle precision in float format (thanks Levi Kilcher)
- 1.6.4 handle pipe "|" characters in parse string (thanks Martijn Pieters)
- 1.6.3 handle repeated instances of named fields, fix bug in PM time
  overflow
- 1.6.2 fix logging to use local, not root logger (thanks Necku)
- 1.6.1 be more flexible regarding matched ISO datetimes and timezones in
  general, fix bug in timezones without ":" and improve docs
- 1.6.0 add support for optional ``pattern`` attribute in user-defined types
  (thanks Jens Engel)
- 1.5.3 fix handling of question marks
- 1.5.2 fix type conversion error with dotted names (thanks Sebastian Thiel)
- 1.5.1 implement handling of named datetime fields
- 1.5 add handling of dotted field names (thanks Sebastian Thiel)
- 1.4.1 fix parsing of "0" in int conversion (thanks James Rowe)
- 1.4 add __getitem__ convenience access on Result.
- 1.3.3 fix Python 2.5 setup.py issue.
- 1.3.2 fix Python 3.2 setup.py issue.
- 1.3.1 fix a couple of Python 3.2 compatibility issues.
- 1.3 added search() and findall(); removed compile() from ``import *``
  export as it overwrites builtin.
- 1.2 added ability for custom and override type conversions to be
  provided; some cleanup
- 1.1.9 to keep things simpler number sign is handled automatically;
  significant robustification in the face of edge-case input.
- 1.1.8 allow "d" fields to have number base "0x" etc. prefixes;
  fix up some field type interactions after stress-testing the parser;
  implement "%" type.
- 1.1.7 Python 3 compatibility tweaks (2.5 to 2.7 and 3.2 are supported).
- 1.1.6 add "e" and "g" field types; removed redundant "h" and "X";
  removed need for explicit "#".
- 1.1.5 accept textual dates in more places; Result now holds match span
  positions.
- 1.1.4 fixes to some int type conversion; implemented "=" alignment; added
  date/time parsing with a variety of formats handled.
- 1.1.3 type conversion is automatic based on specified field types. Also added
  "f" and "n" types.
- 1.1.2 refactored, added compile() and limited ``from parse import *``
- 1.1.1 documentation improvements
- 1.1.0 implemented more of the `Format Specification Mini-Language`_
  and removed the restriction on mixing fixed-position and named fields
- 1.0.0 initial release

This code is copyright 2012-2017 Richard Jones <richard@python.org>
See the end of the source file for the license of use.
'''
<<<<<<< HEAD
__version__ = '1.5.3.4'

=======
__version__ = '1.8.2'
>>>>>>> 13edfba1

# yes, I now have two problems
import re
import sys
from datetime import datetime, time, tzinfo, timedelta
from functools import partial
import logging

__all__ = 'parse search findall with_pattern'.split()

log = logging.getLogger(__name__)


def with_pattern(pattern):
    """Attach a regular expression pattern matcher to a custom type converter
    function.

    This annotates the type converter with the :attr:`pattern` attribute.

    EXAMPLE:
        >>> import parse
        >>> @parse.with_pattern(r"\d+")
        ... def parse_number(text):
        ...     return int(text)

    is equivalent to:

        >>> def parse_number(text):
        ...     return int(text)
        >>> parse_number.pattern = r"\d+"

    :param pattern: regular expression pattern (as text)
    :return: wrapped function
    """
    def decorator(func):
        func.pattern = pattern
        return func
    return decorator


def int_convert(base):
    '''Convert a string to an integer.

    The string may start with a sign.

    It may be of a base other than 10.

    It may also have other non-numeric characters that we can ignore.
    '''
    CHARS = '0123456789abcdefghijklmnopqrstuvwxyz'

    def f(string, match, base=base):
        if string[0] == '-':
            sign = -1
        else:
            sign = 1

        if string[0] == '0' and len(string) > 1:
            if string[1] in 'bB':
                base = 2
            elif string[1] in 'oO':
                base = 8
            elif string[1] in 'xX':
                base = 16
            else:
                # just go with the base specifed
                pass

        chars = CHARS[:base]
        string = re.sub('[^%s]' % chars, '', string.lower())
        return sign * int(string, base)
    return f


def percentage(string, match):
    return float(string[:-1]) / 100.


class FixedTzOffset(tzinfo):
    """Fixed offset in minutes east from UTC.
    """
    ZERO = timedelta(0)

    def __init__(self, offset, name):
        self._offset = timedelta(minutes=offset)
        self._name = name

    def __repr__(self):
        return '<%s %s %s>' % (self.__class__.__name__, self._name,
            self._offset)

    def utcoffset(self, dt):
        return self._offset

    def tzname(self, dt):
        return self._name

    def dst(self, dt):
        return self.ZERO

    def __eq__(self, other):
        return self._name == other._name and self._offset == other._offset


MONTHS_MAP = dict(
    Jan=1, January=1,
    Feb=2, February=2,
    Mar=3, March=3,
    Apr=4, April=4,
    May=5,
    Jun=6, June=6,
    Jul=7, July=7,
    Aug=8, August=8,
    Sep=9, September=9,
    Oct=10, October=10,
    Nov=11, November=11,
    Dec=12, December=12
)
DAYS_PAT = '(Mon|Tue|Wed|Thu|Fri|Sat|Sun)'
MONTHS_PAT = '(Jan|Feb|Mar|Apr|May|Jun|Jul|Aug|Sep|Oct|Nov|Dec)'
ALL_MONTHS_PAT = '(%s)' % '|'.join(MONTHS_MAP)
TIME_PAT = r'(\d{1,2}:\d{1,2}(:\d{1,2}(\.\d+)?)?)'
AM_PAT = r'(\s+[AP]M)'
TZ_PAT = r'(\s+[-+]\d\d?:?\d\d)'


def date_convert(string, match, ymd=None, mdy=None, dmy=None,
        d_m_y=None, hms=None, am=None, tz=None, mm=None, dd=None):
    '''Convert the incoming string containing some date / time info into a
    datetime instance.
    '''
    groups = match.groups()
    time_only = False
    if mm and dd:
        y=datetime.today().year
        m=groups[mm]
        d=groups[dd]
    elif ymd is not None:
        y, m, d = re.split('[-/\s]', groups[ymd])
    elif mdy is not None:
        m, d, y = re.split('[-/\s]', groups[mdy])
    elif dmy is not None:
        d, m, y = re.split('[-/\s]', groups[dmy])
    elif d_m_y is not None:
        d, m, y = d_m_y
        d = groups[d]
        m = groups[m]
        y = groups[y]
    else:
        time_only = True

    H = M = S = u = 0
    if hms is not None and groups[hms]:
        t = groups[hms].split(':')
        if len(t) == 2:
            H, M = t
        else:
            H, M, S = t
            if '.' in S:
                S, u = S.split('.')
                u = int(float('.' + u) * 1000000)
            S = int(S)
        H = int(H)
        M = int(M)

    day_incr = False
    if am is not None:
        am = groups[am]
        if am and am.strip() == 'PM':
            H += 12
            if H > 23:
                day_incr = True
                H -= 24

    if tz is not None:
        tz = groups[tz]
    if tz == 'Z':
        tz = FixedTzOffset(0, 'UTC')
    elif tz:
        tz = tz.strip()
        if tz.isupper():
            # TODO use the awesome python TZ module?
            pass
        else:
            sign = tz[0]
            if ':' in tz:
                tzh, tzm = tz[1:].split(':')
            elif len(tz) == 4:  # 'snnn'
                tzh, tzm = tz[1], tz[2:4]
            else:
                tzh, tzm = tz[1:3], tz[3:5]
            offset = int(tzm) + int(tzh) * 60
            if sign == '-':
                offset = -offset
            tz = FixedTzOffset(offset, tz)

    if time_only:
        d = time(H, M, S, u, tzinfo=tz)
    else:
        y = int(y)
        if m.isdigit():
            m = int(m)
        else:
            m = MONTHS_MAP[m]
        d = int(d)
        d = datetime(y, m, d, H, M, S, u, tzinfo=tz)

    if day_incr:
        d = d + timedelta(days=1)

    return d


class TooManyFields(ValueError):
    pass


class RepeatedNameError(ValueError):
    pass


# note: {} are handled separately
# note: I don't use r'' here because Sublime Text 2 syntax highlight has a fit
REGEX_SAFETY = re.compile('([?\\\\.[\]()*+\^$!\|])')

# allowed field types
ALLOWED_TYPES = set(list('nbox%fegwWdDsS') +
    ['t' + c for c in 'ieahgcts'])

# -----------------------------------------------------------------------------
# CLASS: Cardinality (Field Part)
# -----------------------------------------------------------------------------
class Cardinality(object):
    """
    Cardinality field for parse format expression, ala:

        "... {person:Person?} ..."   -- OPTIONAL: Cardinality zero or one, 0..1
        "... {persons:Person*} ..."  -- MANY0: Cardinality zero or more, 0..
        "... {persons:Person+} ..."  -- MANY:  Cardinality one  or more, 1..
    """
    one = 1
    zero_or_one  = 2
    zero_or_more = 3
    one_or_more  = 4

    # -- ALIASES:
    optional = zero_or_one
    many = one_or_more

    # -- MAPPING SUPPORT:
    pattern_chars = "?*+"
    from_char_map = {
        '?': zero_or_one,
        '*': zero_or_more,
        '+': one_or_more,
    }

    @classmethod
    def make_zero_or_one_pattern(cls, pattern):
        return r"(%s)?" % pattern

    @classmethod
    def make_zero_or_more_pattern(cls, pattern, listsep=','):
        return r"(%s)?(\s*%s\s*(%s))*" % (pattern, listsep, pattern)

    @classmethod
    def make_one_or_more_pattern(cls, pattern, listsep=','):
        return r"(%s)(\s*%s\s*(%s))*" % (pattern, listsep, pattern)

# -- OPTIONAL CODE:
#    @classmethod
#    def make_pattern_for(cls, cardinality, pattern, listsep=','):
#        """
#        Creates a new regular expression pattern for the cardinality.
#
#        :param cardinality: Cardinality case (zero_or_one, zero_or_more, ...)
#        :param pattern:  Regex pattern for cardinality one (as text).
#        :param listsep:  Optional list separator for many (default: comma ',').
#        :return: New regular expression pattern for this cardinality case.
#        """
#        if cardinality == cls.zero_or_one:
#            return cls.make_zero_or_one_pattern(pattern)
#        elif cardinality == cls.zero_or_more:
#            return cls.make_zero_or_more_pattern(pattern, listsep)
#        elif cardinality == cls.one_or_more:
#            return cls.make_one_or_more_pattern(pattern, listsep)
#            # -- OTHERWISE, EXPECT: Cardinality one, otherwise OOPS.
#        assert cls.is_one(cardinality), "Unknown value: %s" % cardinality
#        return pattern
#
#    @classmethod
#    def is_one(cls, cardinality):
#        return cardinality == cls.one or cardinality is None
#
#    @classmethod
#    def is_many(cls, cardinality):
#        return cardinality == cls.one_or_more or cardinality == cls.zero_or_more
#
# -----------------------------------------------------------------------------
# CLASS: TypeBuilder
# -----------------------------------------------------------------------------
class TypeBuilder(object):
    """
    Provides a utility class to build type-converters (parse_types) for parse.
    It supports to build new type-converters for different cardinality
    based on the type-converter for cardinality one.
    """
    default_pattern = r".+?"

    @classmethod
    def with_zero_or_one(cls, parse_type):
        """
        Creates a type-converter function for a T with 0..1 times
        by using the type-converter for one item of T.

        :param parse_type: Type-converter (function) for data type T.
        :return: type-converter for optional<T> (T or None).
        """
        def parse_optional(text, m=None):
            if text:
                text = text.strip()
            if not text:
                return None
            return parse_type(text)
        pattern = getattr(parse_type, "pattern", cls.default_pattern)
        new_pattern = Cardinality.make_zero_or_one_pattern(pattern)
        parse_optional.pattern = new_pattern
        return parse_optional

    @classmethod
    def with_zero_or_more(cls, parse_type, listsep=",", max_size=None):
        """
        Creates a type-converter function for a list<T> with 0..N items
        by using the type-converter for one item of T.

        :param parse_type: Type-converter (function) for data type T.
        :param listsep:  Optional list separator between items (default: ',')
        :param max_size: Optional max. number of items constraint (future).
        :return: type-converter for list<T>
        """
        def parse_list0(text, m=None):
            if text:
                text = text.strip()
            if not text:
                return []
            parts = [ parse_type(texti.strip())
                      for texti in text.split(listsep) ]
            return parts
        pattern  = getattr(parse_type, "pattern", cls.default_pattern)
        list_pattern = Cardinality.make_zero_or_more_pattern(pattern, listsep)
        parse_list0.pattern  = list_pattern
        parse_list0.max_size = max_size
        return parse_list0

    @classmethod
    def with_one_or_more(cls, parse_type, listsep=",", max_size=None):
        """
        Creates a type-converter function for a list<T> with 1..N items
        by using the type-converter for one item of T.

        :param parse_type: Type-converter (function) for data type T.
        :param listsep:  Optional list separator between items (default: ',')
        :param max_size: Optional max. number of items constraint (future).
        :return: type-converter for list<T>
        """
        def parse_list(text, m=None):
            parts = [ parse_type(texti.strip())
                      for texti in text.split(listsep) ]
            return parts
        pattern = getattr(parse_type, "pattern", cls.default_pattern)
        list_pattern = Cardinality.make_one_or_more_pattern(pattern, listsep)
        parse_list.pattern  = list_pattern
        parse_list.max_size = max_size
        return parse_list

    # -- ALIAS METHODS:
    @classmethod
    def with_optional(cls, parse_type):
        """Alias for :py:meth:`with_zero_or_one` method."""
        return cls.with_zero_or_one(parse_type)

    @classmethod
    def with_many(cls, parse_type, **kwargs):
        """Alias for :py:meth:`with_one_or_more` method."""
        return cls.with_one_or_more(parse_type, **kwargs)

    @classmethod
    def with_many0(cls, parse_type, **kwargs):
        """Alias for :py:meth:`with_zero_or_more` method."""
        return cls.with_zero_or_more(parse_type, **kwargs)

# -----------------------------------------------------------------------------
# DECORATOR: with_pattern
# -----------------------------------------------------------------------------
def with_pattern(pattern):
    """
    Provides a decorator for type-converter (parse_type) functions.
    Annotates the type converter with the :attr:`pattern` attribute.

    EXAMPLE:
        >>> import parse
        >>> @parse.with_pattern(r"\d+")
        ... def parse_number(text):
        ...     return int(text)

    is equivalent to:

        >>> def parse_number(text):
        ...     return int(text)
        >>> parse_number.pattern = r"\d+"

    :param pattern:  Regular expression pattern (as text).
    :return: Wrapped function
    """
    def decorator(func):
        func.pattern = pattern
        return func
    return decorator


# -----------------------------------------------------------------------------
# FUNCTIONS: Parse Helpers
# -----------------------------------------------------------------------------
def extract_format(format, extra_types):
    '''Pull apart the format [[fill]align][0][width][.precision][type]
    '''
    fill = align = None
    if format[0] in '<>=^':
        align = format[0]
        format = format[1:]
    elif len(format) > 1 and format[1] in '<>=^':
        fill = format[0]
        align = format[1]
        format = format[2:]

    zero = False
    if format and format[0] == '0':
        zero = True
        format = format[1:]

    width = ''
    while format:
        if not format[0].isdigit():
            break
        width += format[0]
        format = format[1:]
    # -- CARDINALITY-FIELD:
    cardinality = None
    if format and format[-1] in Cardinality.pattern_chars:
        _cardinality_char = format[-1]
        cardinality = Cardinality.from_char_map[_cardinality_char]
        format = format[:-1]
        assert format, "Type information is required for cardinality"
    # -- CARDINALITY-FIELD END.

    if format.startswith('.'):
        # Precision isn't needed but we need to capture it so that
        # the ValueError isn't raised.
        format = format[1:]  # drop the '.'
        precision = ''
        while format:
            if not format[0].isdigit():
                break
            precision += format[0]
            format = format[1:]

    # the rest is the type, if present
    type = format
    if type and type not in ALLOWED_TYPES and type not in extra_types:
        raise ValueError('format spec %r not recognised' % type)

    return locals()


PARSE_RE = re.compile(r"""({{|}}|{\w*(?:(?:\.\w+)|(?:\[[^\]]+\]))*(?::[^}]+)?})""")


class Parser(object):
    '''Encapsulate a format string that may be used to parse other strings.
    '''
    def __init__(self, format, extra_types=None):
        # a mapping of a name as in {hello.world} to a regex-group compatible
        # name, like hello__world Its used to prevent the transformation of
        # name-to-group and group to name to fail subtly, such as in:
        # hello_.world-> hello___world->hello._world
        self._group_to_name_map = {}
        # also store the original field name to group name mapping to allow
        # multiple instances of a name in the format string
        self._name_to_group_map = {}
        # and to sanity check the repeated instances store away the first
        # field type specification for the named field
        self._name_types = {}

        self._format = format
        if extra_types is None:
            extra_types = {}
        self._extra_types = extra_types
        self._fixed_fields = []
        self._named_fields = []
        self._group_index = 0
        self._type_conversions = {}
        self._expression = self._generate_expression()
        self.__search_re = None
        self.__match_re = None

        log.debug('format %r -> %r', format, self._expression)

    def __repr__(self):
        if len(self._format) > 20:
            return '<%s %r>' % (self.__class__.__name__,
                self._format[:17] + '...')
        return '<%s %r>' % (self.__class__.__name__, self._format)

    @property
    def _search_re(self):
        if self.__search_re is None:
            try:
                self.__search_re = re.compile(self._expression,
                    re.IGNORECASE | re.DOTALL)
            except AssertionError:
                # access error through sys to keep py3k and backward compat
                e = str(sys.exc_info()[1])
                if e.endswith('this version only supports 100 named groups'):
                    raise TooManyFields('sorry, you are attempting to parse '
                        'too many complex fields')
        return self.__search_re

    @property
    def _match_re(self):
        if self.__match_re is None:
            expression = '^%s$' % self._expression
            try:
                self.__match_re = re.compile(expression,
                    re.IGNORECASE | re.DOTALL)
            except AssertionError:
                # access error through sys to keep py3k and backward compat
                e = str(sys.exc_info()[1])
                if e.endswith('this version only supports 100 named groups'):
                    raise TooManyFields('sorry, you are attempting to parse '
                        'too many complex fields')
            except re.error:
                raise NotImplementedError("Group names (e.g. (?P<name>) can "
                    "cause failure, as they are not escaped properly: '%s'" %
                    expression)
        return self.__match_re

    def parse(self, string, evaluate_result=True):
        '''Match my format to the string exactly.

        Return a Result or Match instance or None if there's no match.
        '''
        m = self._match_re.match(string)
        if m is None:
            return None

        if evaluate_result:
            return self.evaluate_result(m)
        else:
            return Match(self, m)

    def search(self, string, pos=0, endpos=None, evaluate_result=True):
        '''Search the string for my format.

        Optionally start the search at "pos" character index and limit the
        search to a maximum index of endpos - equivalent to
        search(string[:endpos]).

        If the ``evaluate_result`` argument is set to ``False`` a
        Match instance is returned instead of the actual Result instance.

        Return either a Result instance or None if there's no match.
        '''
        if endpos is None:
            endpos = len(string)
        m = self._search_re.search(string, pos, endpos)
        if m is None:
            return None

        if evaluate_result:
            return self.evaluate_result(m)
        else:
            return Match(self, m)

    def findall(self, string, pos=0, endpos=None, extra_types=None, evaluate_result=True):
        '''Search "string" for all occurrences of "format".

        Optionally start the search at "pos" character index and limit the
        search to a maximum index of endpos - equivalent to
        search(string[:endpos]).

        Returns an iterator that holds Result or Match instances for each format match
        found.
        '''
        if endpos is None:
            endpos = len(string)
        return ResultIterator(self, string, pos, endpos, evaluate_result=evaluate_result)

    def _expand_named_fields(self, named_fields):
        result = {}
        for field, value in named_fields.items():
            # split 'aaa[bbb][ccc]...' into 'aaa' and '[bbb][ccc]...'
            basename, subkeys = re.match(r'([^\[]+)(.*)', field).groups()

            # create nested dictionaries {'aaa': {'bbb': {'ccc': ...}}}
            d = result
            k = basename

            if subkeys:
                for subkey in re.findall(r'\[[^\]]+\]', subkeys):
                    d = d.setdefault(k,{})
                    k = subkey[1:-1]

            # assign the value to the last key
            d[k] = value

        return result

    def evaluate_result(self, m):
        '''Generate a Result instance for the given regex match object'''
        # ok, figure the fixed fields we've pulled out and type convert them
        fixed_fields = list(m.groups())
        for n in self._fixed_fields:
            if n in self._type_conversions:
                fixed_fields[n] = self._type_conversions[n](fixed_fields[n], m)
        fixed_fields = tuple(fixed_fields[n] for n in self._fixed_fields)

        # grab the named fields, converting where requested
        groupdict = m.groupdict()
        named_fields = {}
        name_map = {}
        for k in self._named_fields:
            korig = self._group_to_name_map[k]
            name_map[korig] = k
            if k in self._type_conversions:
                value = self._type_conversions[k](groupdict[k], m)
            else:
                value = groupdict[k]

            named_fields[korig] = value

        # now figure the match spans
        spans = dict((n, m.span(name_map[n])) for n in named_fields)
        spans.update((i, m.span(n + 1))
            for i, n in enumerate(self._fixed_fields))

        # and that's our result
        return Result(fixed_fields, self._expand_named_fields(named_fields), spans)

    def _regex_replace(self, match):
        return '\\' + match.group(1)

    def _generate_expression(self):
        # turn my _format attribute into the _expression attribute
        e = []
        for part in PARSE_RE.split(self._format):
            if not part:
                continue
            elif part == '{{':
                e.append(r'\{')
            elif part == '}}':
                e.append(r'\}')
            elif part[0] == '{':
                # this will be a braces-delimited field to handle
                e.append(self._handle_field(part))
            else:
                # just some text to match
                e.append(REGEX_SAFETY.sub(self._regex_replace, part))
        return ''.join(e)

    def _to_group_name(self, field):
        # return a version of field which can be used as capture group, even
        # though it might contain '.'
        group = field.replace('.', '_').replace('[', '_').replace(']', '_')

        # make sure we don't collide ("a.b" colliding with "a_b")
        n = 1
        while group in self._group_to_name_map:
            n += 1
            if '.' in field:
                group = field.replace('.', '_' * n)
            elif '_' in field:
                group = field.replace('_', '_' * n)
            else:
                raise KeyError('duplicated group name %r' % (field,))

        # save off the mapping
        self._group_to_name_map[group] = field
        self._name_to_group_map[field] = group
        return group

    def _handle_field(self, field):
        # first: lose the braces
        field = field[1:-1]

        # now figure whether this is an anonymous or named field, and whether
        # there's any format specification
        format = ''
        if field and field[0].isalpha():
            if ':' in field:
                name, format = field.split(':')
            else:
                name = field
            if name in self._name_to_group_map:
                if self._name_types[name] != format:
                    raise RepeatedNameError('field type %r for field "%s" '
                        'does not match previous seen type %r' % (format,
                        name, self._name_types[name]))
                group = self._name_to_group_map[name]
                # match previously-seen value
                return '(?P=%s)' % group
            else:
                group = self._to_group_name(name)
                self._name_types[name] = format
            self._named_fields.append(group)
            # this will become a group, which must not contain dots
            wrap = '(?P<%s>%%s)' % group
        else:
            self._fixed_fields.append(self._group_index)
            wrap = '(%s)'
            if ':' in field:
                format = field[1:]
            group = self._group_index

        # simplest case: no type specifier ({} or {name})
        if not format:
            self._group_index += 1
            return wrap % '.+?'

        # decode the format specification
        format = extract_format(format, self._extra_types)
        cardinality = format["cardinality"]

        # figure type conversions, if any
        type = format['type']
        is_numeric = type and type in 'n%fegdobh'
        if type in self._extra_types:
            type_converter = self._extra_types[type]
<<<<<<< HEAD
            s = getattr(type_converter, 'pattern', TypeBuilder.default_pattern)
            if cardinality == Cardinality.one_or_more:
                # -- CASE MANY one_or_more: list<T> as comma-separated list.
                f = TypeBuilder.with_one_or_more(type_converter)
                s = f.pattern
            elif cardinality == Cardinality.zero_or_more:
                # -- CASE MANY zero_or_more: list<T> as comma-separated list.
                f = TypeBuilder.with_zero_or_more(type_converter)
                s = f.pattern
            elif cardinality == Cardinality.zero_or_one:
                # -- CASE zero_or_one: optional<T> := T or None
                f = TypeBuilder.with_zero_or_one(type_converter)
                # -- NOT HERE: s = f.pattern
                #    OPTIONAL case is better handled below.
            else:
                # -- CASE one: T
                def f(string, m):
                    return type_converter(string)
=======
            s = getattr(type_converter, 'pattern', r'.+?')

            def f(string, m):
                return type_converter(string)
>>>>>>> 13edfba1
            self._type_conversions[group] = f
        elif type == 'n':
            s = '\d{1,3}([,.]\d{3})*'
            self._group_index += 1
            self._type_conversions[group] = int_convert(10)
        elif type == 'b':
            s = '(0[bB])?[01]+'
            self._type_conversions[group] = int_convert(2)
            self._group_index += 1
        elif type == 'o':
            s = '(0[oO])?[0-7]+'
            self._type_conversions[group] = int_convert(8)
            self._group_index += 1
        elif type == 'x':
            s = '(0[xX])?[0-9a-fA-F]+'
            self._type_conversions[group] = int_convert(16)
            self._group_index += 1
        elif type == '%':
            s = r'\d+(\.\d+)?%'
            self._group_index += 1
            self._type_conversions[group] = percentage
        elif type == 'f':
            s = r'\d+\.\d+'
            self._type_conversions[group] = lambda s, m: float(s)
        elif type == 'e':
            s = r'\d+\.\d+[eE][-+]?\d+|nan|NAN|[-+]?inf|[-+]?INF'
            self._type_conversions[group] = lambda s, m: float(s)
        elif type == 'g':
            s = r'\d+(\.\d+)?([eE][-+]?\d+)?|nan|NAN|[-+]?inf|[-+]?INF'
            self._group_index += 2
            self._type_conversions[group] = lambda s, m: float(s)
        elif type == 'd':
            s = r'\d+|0[xX][0-9a-fA-F]+|0[bB][01]+|0[oO][0-7]+'
            self._type_conversions[group] = int_convert(10)
        elif type == 'ti':
            s = r'(\d{4}-\d\d-\d\d)((\s+|T)%s)?(Z|\s*[-+]\d\d:?\d\d)?' % \
                TIME_PAT
            n = self._group_index
            self._type_conversions[group] = partial(date_convert, ymd=n + 1,
                hms=n + 4, tz=n + 7)
            self._group_index += 7
        elif type == 'tg':
            s = r'(\d{1,2}[-/](\d{1,2}|%s)[-/]\d{4})(\s+%s)?%s?%s?' % (
                ALL_MONTHS_PAT, TIME_PAT, AM_PAT, TZ_PAT)
            n = self._group_index
            self._type_conversions[group] = partial(date_convert, dmy=n + 1,
                hms=n + 5, am=n + 8, tz=n + 9)
            self._group_index += 9
        elif type == 'ta':
            s = r'((\d{1,2}|%s)[-/]\d{1,2}[-/]\d{4})(\s+%s)?%s?%s?' % (
                ALL_MONTHS_PAT, TIME_PAT, AM_PAT, TZ_PAT)
            n = self._group_index
            self._type_conversions[group] = partial(date_convert, mdy=n + 1,
                hms=n + 5, am=n + 8, tz=n + 9)
            self._group_index += 9
        elif type == 'te':
            # this will allow microseconds through if they're present, but meh
            s = r'(%s,\s+)?(\d{1,2}\s+%s\s+\d{4})\s+%s%s' % (DAYS_PAT,
                MONTHS_PAT, TIME_PAT, TZ_PAT)
            n = self._group_index
            self._type_conversions[group] = partial(date_convert, dmy=n + 3,
                hms=n + 5, tz=n + 8)
            self._group_index += 8
        elif type == 'th':
            # slight flexibility here from the stock Apache format
            s = r'(\d{1,2}[-/]%s[-/]\d{4}):%s%s' % (MONTHS_PAT, TIME_PAT,
                TZ_PAT)
            n = self._group_index
            self._type_conversions[group] = partial(date_convert, dmy=n + 1,
                hms=n + 3, tz=n + 6)
            self._group_index += 6
        elif type == 'tc':
            s = r'(%s)\s+%s\s+(\d{1,2})\s+%s\s+(\d{4})' % (
                DAYS_PAT, MONTHS_PAT, TIME_PAT)
            n = self._group_index
            self._type_conversions[group] = partial(date_convert,
                d_m_y=(n + 4, n + 3, n + 8), hms=n + 5)
            self._group_index += 8
        elif type == 'tt':
            s = r'%s?%s?%s?' % (TIME_PAT, AM_PAT, TZ_PAT)
            n = self._group_index
            self._type_conversions[group] = partial(date_convert, hms=n + 1,
                am=n + 4, tz=n + 5)
            self._group_index += 5
        elif type == 'ts':
            s = r'%s(\s+)(\d+)(\s+)(\d{1,2}:\d{1,2}:\d{1,2})?' % MONTHS_PAT
            n = self._group_index
            self._type_conversions[group] = partial(date_convert, mm=n+1, dd=n+3,
                hms=n + 5)
            self._group_index += 5

        elif type:
            s = r'\%s+' % type
        else:
            s = '.+?'

        align = format['align']
        fill = format['fill']

        # handle some numeric-specific things like fill and sign
        if is_numeric:
            # prefix with something (align "=" trumps zero)
            if align == '=':
                # special case - align "=" acts like the zero above but with
                # configurable fill defaulting to "0"
                if not fill:
                    fill = '0'
                s = '%s*' % fill + s
            elif format['zero']:
                s = '0*' + s

            # allow numbers to be prefixed with a sign
            s = r'[-+ ]?' + s

        if not fill:
            fill = ' '

        if cardinality == Cardinality.zero_or_one:
            # -- CARDINALITY: Make field optional.
            assert wrap, "Cardinality requires wrap"
            wrap += '?'

        # Place into a group now - this captures the value we want to keep.
        # Everything else from now is just padding to be stripped off
        if wrap:
            s = wrap % s
            self._group_index += 1

        if format['width']:
            # all we really care about is that if the format originally
            # specified a width then there will probably be padding - without
            # an explicit alignment that'll mean right alignment with spaces
            # padding
            if not align:
                align = '>'

        if fill in '.\+?*[](){}^$':
            fill = '\\' + fill

        # align "=" has been handled
        if align == '<':
            s = '%s%s*' % (s, fill)
        elif align == '>':
            s = '%s*%s' % (fill, s)
        elif align == '^':
            s = '%s*%s%s*' % (fill, s, fill)

        return s


class Result(object):
    '''The result of a parse() or search().

    Fixed results may be looked up using result[index]. Named results may be
    looked up using result['name'].
    '''
    def __init__(self, fixed, named, spans):
        self.fixed = fixed
        self.named = named
        self.spans = spans

    def __getitem__(self, item):
        if isinstance(item, int):
            return self.fixed[item]
        return self.named[item]

    def __repr__(self):
        return '<%s %r %r>' % (self.__class__.__name__, self.fixed,
            self.named)


class Match(object):
    '''The result of a parse() or search() if no results are generated.

    This class is only used to expose internal used regex match objects
    to the user and use them for external Parser.evaluate_result calls.
    '''
    def __init__(self, parser, match):
        self.parser = parser
        self.match = match

    def evaluate_result(self):
        '''Generate results for this Match'''
        return self.parser.evaluate_result(self.match)


class ResultIterator(object):
    '''The result of a findall() operation.

    Each element is a Result instance.
    '''
    def __init__(self, parser, string, pos, endpos, evaluate_result=True):
        self.parser = parser
        self.string = string
        self.pos = pos
        self.endpos = endpos
        self.evaluate_result = evaluate_result

    def __iter__(self):
        return self

    def __next__(self):
        m = self.parser._search_re.search(self.string, self.pos, self.endpos)
        if m is None:
            raise StopIteration
        self.pos = m.end()

        if self.evaluate_result:
            return self.parser.evaluate_result(m)
        else:
            return Match(self.parser, m)

    # pre-py3k compat
    next = __next__


def parse(format, string, extra_types=None, evaluate_result=True):
    '''Using "format" attempt to pull values from "string".

    The format must match the string contents exactly. If the value
    you're looking for is instead just a part of the string use
    search().

    If ``evaluate_result`` is True the return value will be an Result instance with two attributes:

     .fixed - tuple of fixed-position values from the string
     .named - dict of named values from the string

    If ``evaluate_result`` is False the return value will be a Match instance with one method:

     .evaluate_result() - This will return a Result instance like you would get
                          with ``evaluate_result`` set to True

    If the format is invalid a ValueError will be raised.

    See the module documentation for the use of "extra_types".

    In the case there is no match parse() will return None.
    '''
    return Parser(format, extra_types=extra_types).parse(string, evaluate_result=evaluate_result)


def search(format, string, pos=0, endpos=None, extra_types=None, evaluate_result=True):
    '''Search "string" for the first occurrence of "format".

    The format may occur anywhere within the string. If
    instead you wish for the format to exactly match the string
    use parse().

    Optionally start the search at "pos" character index and limit the search
    to a maximum index of endpos - equivalent to search(string[:endpos]).

    If ``evaluate_result`` is True the return value will be an Result instance with two attributes:

     .fixed - tuple of fixed-position values from the string
     .named - dict of named values from the string

    If ``evaluate_result`` is False the return value will be a Match instance with one method:

     .evaluate_result() - This will return a Result instance like you would get
                          with ``evaluate_result`` set to True

    If the format is invalid a ValueError will be raised.

    See the module documentation for the use of "extra_types".

    In the case there is no match parse() will return None.
    '''
    return Parser(format, extra_types=extra_types).search(string, pos, endpos, evaluate_result=evaluate_result)


def findall(format, string, pos=0, endpos=None, extra_types=None, evaluate_result=True):
    '''Search "string" for all occurrences of "format".

    You will be returned an iterator that holds Result instances
    for each format match found.

    Optionally start the search at "pos" character index and limit the search
    to a maximum index of endpos - equivalent to search(string[:endpos]).

    If ``evaluate_result`` is True each returned Result instance has two attributes:

     .fixed - tuple of fixed-position values from the string
     .named - dict of named values from the string

    If ``evaluate_result`` is False each returned value is a Match instance with one method:

     .evaluate_result() - This will return a Result instance like you would get
                          with ``evaluate_result`` set to True

    If the format is invalid a ValueError will be raised.

    See the module documentation for the use of "extra_types".
    '''
    return Parser(format, extra_types=extra_types).findall(string, pos, endpos, evaluate_result=evaluate_result)


def compile(format, extra_types=None):
    '''Create a Parser instance to parse "format".

    The resultant Parser has a method .parse(string) which
    behaves in the same manner as parse(format, string).

    Use this function if you intend to parse many strings
    with the same format.

    See the module documentation for the use of "extra_types".

    Returns a Parser instance.
    '''
    return Parser(format, extra_types=extra_types)


# Copyright (c) 2012-2013 Richard Jones <richard@python.org>
#
# Permission is hereby granted, free of charge, to any person obtaining a copy
# of this software and associated documentation files (the "Software"), to deal
# in the Software without restriction, including without limitation the rights
# to use, copy, modify, merge, publish, distribute, sublicense, and/or sell
# copies of the Software, and to permit persons to whom the Software is
# furnished to do so, subject to the following conditions:
#
#  The above copyright notice and this permission notice shall be included in
#  all copies or substantial portions of the Software.
#
# THE SOFTWARE IS PROVIDED "AS IS", WITHOUT WARRANTY OF ANY KIND, EXPRESS OR
# IMPLIED, INCLUDING BUT NOT LIMITED TO THE WARRANTIES OF MERCHANTABILITY,
# FITNESS FOR A PARTICULAR PURPOSE AND NONINFRINGEMENT. IN NO EVENT SHALL THE
# AUTHORS OR COPYRIGHT HOLDERS BE LIABLE FOR ANY CLAIM, DAMAGES OR OTHER
# LIABILITY, WHETHER IN AN ACTION OF CONTRACT, TORT OR OTHERWISE, ARISING FROM,
# OUT OF OR IN CONNECTION WITH THE SOFTWARE OR THE USE OR OTHER DEALINGS IN THE
# SOFTWARE.

# vim: set filetype=python ts=4 sw=4 et si tw=75<|MERGE_RESOLUTION|>--- conflicted
+++ resolved
@@ -254,24 +254,6 @@
 >>> parse('{:shouty} world', 'hello world', dict(shouty=shouty))
 <Result ('HELLO',) {}>
 
-<<<<<<< HEAD
-
-If the type-converter has the optional ``pattern`` attribute, it is used as
-regular expression for better pattern matching (instead of the default one).
-You can also use the ``with_pattern(pattern)`` decorator to add this
-information to a type-converter function:
-
->>> import parse
->>> @parse.with_pattern(r'\d+')
-... def parse_number(text):
-...    return int(text)
->>> assert parse_number.pattern == r'\d+'
->>> schema = 'Answer: {number:Number}'
->>> parse.parse(schema, 'Answer: 42', dict(Number=parse_number))
-<Result () {'number': 42}>
->>> _ = parse.parse(schema, 'Answer: Alice', dict(Number=parse_number))
->>> assert _ is None, "EXPECT MISMATCH"
-=======
 If the type converter has the optional ``pattern`` attribute, it is used as
 regular expression for better pattern matching (instead of the default one).
 
@@ -304,7 +286,6 @@
 ... def parse_yesno(text):
 ...     return yesno_mapping[text.lower()]
 
->>>>>>> 13edfba1
 
 ----
 
@@ -369,12 +350,8 @@
 This code is copyright 2012-2017 Richard Jones <richard@python.org>
 See the end of the source file for the license of use.
 '''
-<<<<<<< HEAD
-__version__ = '1.5.3.4'
-
-=======
+
 __version__ = '1.8.2'
->>>>>>> 13edfba1
 
 # yes, I now have two problems
 import re
@@ -1112,7 +1089,7 @@
         is_numeric = type and type in 'n%fegdobh'
         if type in self._extra_types:
             type_converter = self._extra_types[type]
-<<<<<<< HEAD
+            # -- EXTENSION: cardinality-field
             s = getattr(type_converter, 'pattern', TypeBuilder.default_pattern)
             if cardinality == Cardinality.one_or_more:
                 # -- CASE MANY one_or_more: list<T> as comma-separated list.
@@ -1131,12 +1108,12 @@
                 # -- CASE one: T
                 def f(string, m):
                     return type_converter(string)
-=======
-            s = getattr(type_converter, 'pattern', r'.+?')
-
-            def f(string, m):
-                return type_converter(string)
->>>>>>> 13edfba1
+            # -- DISABLED ORIGINAL PART:
+            # s = getattr(type_converter, 'pattern', r'.+?')
+            #
+            # def f(string, m):
+            #    return type_converter(string)
+            # -- EXTENSION-END: cardinality-field
             self._type_conversions[group] = f
         elif type == 'n':
             s = '\d{1,3}([,.]\d{3})*'
