*.pyc
*.pyo

.cache/
.idea/
.tox/
__pycache__/
<<<<<<< HEAD
build/
dist/
downloads/
.coverage
=======
downloads/
.coverage
.pytest_cache
parse.egg-info
>>>>>>> a3de34bb

MANIFEST
build
dist
.ropeproject<|MERGE_RESOLUTION|>--- conflicted
+++ resolved
@@ -5,17 +5,10 @@
 .idea/
 .tox/
 __pycache__/
-<<<<<<< HEAD
-build/
-dist/
-downloads/
-.coverage
-=======
 downloads/
 .coverage
 .pytest_cache
 parse.egg-info
->>>>>>> a3de34bb
 
 MANIFEST
 build
