*.pyc
*.pyo

.cache/
.idea/
.tox/
__pycache__/
<<<<<<< HEAD
build/
dist/
downloads/
.coverage
=======
parse.egg-info
>>>>>>> 13edfba1

MANIFEST
build
dist
.ropeproject<|MERGE_RESOLUTION|>--- conflicted
+++ resolved
@@ -5,14 +5,10 @@
 .idea/
 .tox/
 __pycache__/
-<<<<<<< HEAD
-build/
-dist/
 downloads/
 .coverage
-=======
+.pytest_cache
 parse.egg-info
->>>>>>> 13edfba1
 
 MANIFEST
 build
